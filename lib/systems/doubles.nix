{ lib }:
let
  inherit (lib) lists;
  inherit (lib.systems) parse;
  inherit (lib.systems.inspect) predicates;
  inherit (lib.attrsets) matchAttrs;

  all = [
    "aarch64-linux"
    "armv5tel-linux" "armv6l-linux" "armv7a-linux" "armv7l-linux"

    "mipsel-linux"

    "i686-cygwin" "i686-freebsd" "i686-linux" "i686-netbsd" "i686-openbsd"

    "x86_64-cygwin" "x86_64-freebsd" "x86_64-linux"
    "x86_64-netbsd" "x86_64-openbsd" "x86_64-solaris"

    "x86_64-darwin" "i686-darwin" "aarch64-darwin" "armv7a-darwin"

    "x86_64-windows" "i686-windows"

    "wasm64-wasi" "wasm32-wasi"

    "powerpc64le-linux"

    "riscv32-linux" "riscv64-linux"

<<<<<<< HEAD
    "aarch64-none" "avr-none" "arm-none" "i686-none" "x86_64-none" "powerpc-none" "msp430-none" "riscv64-none" "riscv32-none"

    "js-ghcjs"
=======
    "aarch64-none" "avr-none" "arm-none" "i686-none" "x86_64-none" "powerpc-none" "msp430-none" "riscv64-none" "riscv32-none" "vc4-none"
>>>>>>> 4273a6ad
  ];

  allParsed = map parse.mkSystemFromString all;

  filterDoubles = f: map parse.doubleFromSystem (lists.filter f allParsed);

in {
  inherit all;

  none = [];

  arm     = filterDoubles predicates.isAarch32;
  aarch64 = filterDoubles predicates.isAarch64;
  x86     = filterDoubles predicates.isx86;
  i686    = filterDoubles predicates.isi686;
  x86_64  = filterDoubles predicates.isx86_64;
  mips    = filterDoubles predicates.isMips;
  riscv   = filterDoubles predicates.isRiscV;
  vc4     = filterDoubles predicates.isVc4;

  cygwin  = filterDoubles predicates.isCygwin;
  darwin  = filterDoubles predicates.isDarwin;
  freebsd = filterDoubles predicates.isFreeBSD;
  # Should be better, but MinGW is unclear.
  gnu     = filterDoubles (matchAttrs { kernel = parse.kernels.linux; abi = parse.abis.gnu; }) ++ filterDoubles (matchAttrs { kernel = parse.kernels.linux; abi = parse.abis.gnueabi; }) ++ filterDoubles (matchAttrs { kernel = parse.kernels.linux; abi = parse.abis.gnueabihf; });
  illumos = filterDoubles predicates.isSunOS;
  linux   = filterDoubles predicates.isLinux;
  netbsd  = filterDoubles predicates.isNetBSD;
  openbsd = filterDoubles predicates.isOpenBSD;
  unix    = filterDoubles predicates.isUnix;
  wasi    = filterDoubles predicates.isWasi;
  windows = filterDoubles predicates.isWindows;

  embedded = filterDoubles predicates.isNone;

  mesaPlatforms = ["i686-linux" "x86_64-linux" "x86_64-darwin" "armv5tel-linux" "armv6l-linux" "armv7l-linux" "armv7a-linux" "aarch64-linux" "powerpc64le-linux"];
}<|MERGE_RESOLUTION|>--- conflicted
+++ resolved
@@ -26,13 +26,9 @@
 
     "riscv32-linux" "riscv64-linux"
 
-<<<<<<< HEAD
-    "aarch64-none" "avr-none" "arm-none" "i686-none" "x86_64-none" "powerpc-none" "msp430-none" "riscv64-none" "riscv32-none"
+    "aarch64-none" "avr-none" "arm-none" "i686-none" "x86_64-none" "powerpc-none" "msp430-none" "riscv64-none" "riscv32-none" "vc4-none"
 
     "js-ghcjs"
-=======
-    "aarch64-none" "avr-none" "arm-none" "i686-none" "x86_64-none" "powerpc-none" "msp430-none" "riscv64-none" "riscv32-none" "vc4-none"
->>>>>>> 4273a6ad
   ];
 
   allParsed = map parse.mkSystemFromString all;
