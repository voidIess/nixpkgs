#define _GNU_SOURCE

#include <errno.h>
#include <error.h>

#define errorf(status, fmt, ...)                                               \
  error_at_line(status, errno, __FILE__, __LINE__, fmt, ##__VA_ARGS__)

#include <dirent.h>
#include <ftw.h>
#include <sched.h>
#include <stdarg.h>
#include <stdbool.h>
#include <stdio.h>
#include <stdlib.h>
#include <string.h>
#include <sysexits.h>
#include <unistd.h>

#include <sys/mount.h>
#include <sys/stat.h>
#include <sys/wait.h>

#define LEN(x) (sizeof(x) / sizeof(*x))

// TODO: fill together with @abbradar when he gets better
const char *environ_blacklist[] = {};

void environ_blacklist_filter() {
  for (size_t i = 0; i < LEN(environ_blacklist); i++) {
    if (unsetenv(environ_blacklist[i]) < 0)
      errorf(EX_OSERR, "unsetenv(%s)", environ_blacklist[i]);
  }
}

void bind(const char *from, const char *to) {
  if (mkdir(to, 0755) < 0)
    errorf(EX_IOERR, "mkdir(%s)", to);

  if (mount(from, to, "bind", MS_BIND | MS_REC, NULL) < 0)
    errorf(EX_OSERR, "mount(%s, %s)", from, to);
}

const char *bind_blacklist[] = {".", "..", "bin", "etc", "host", "usr"};

bool str_contains(const char *needle, const char **haystack, size_t len) {
  for (size_t i = 0; i < len; i++) {
    if (!strcmp(needle, haystack[i]))
      return true;
  }

  return false;
<<<<<<< HEAD
}

bool is_dir(const char *path) {
  struct stat buf;

  if (stat(path, &buf) < 0)
    errorf(EX_IOERR, "stat(%s)", path);

  return S_ISDIR(buf.st_mode);
}

void bind_to_cwd(const char *prefix) {
  DIR *prefix_dir = opendir(prefix);

  if (prefix_dir == NULL)
    errorf(EX_IOERR, "opendir(%s)", prefix);

  struct dirent *prefix_dirent;

  while (prefix_dirent = readdir(prefix_dir)) {
    if (str_contains(prefix_dirent->d_name, bind_blacklist,
                     LEN(bind_blacklist)))
      continue;

    char *prefix_dirent_path;

    if (asprintf(&prefix_dirent_path, "%s%s", prefix, prefix_dirent->d_name) <
        0)
      errorf(EX_IOERR, "asprintf");

    if (is_dir(prefix_dirent_path)) {
      bind(prefix_dirent_path, prefix_dirent->d_name);
    } else {
      char *host_target;

      if (asprintf(&host_target, "host/%s", prefix_dirent->d_name) < 0)
        errorf(EX_IOERR, "asprintf");

      if (symlink(host_target, prefix_dirent->d_name) < 0)
        errorf(EX_IOERR, "symlink(%s, %s)", host_target, prefix_dirent->d_name);

      free(host_target);
    }

=======
}

bool is_dir(const char *path) {
  struct stat buf;

  if (stat(path, &buf) < 0)
    errorf(EX_IOERR, "stat(%s)", path);

  return S_ISDIR(buf.st_mode);
}

void bind_to_cwd(const char *prefix) {
  DIR *prefix_dir = opendir(prefix);

  if (prefix_dir == NULL)
    errorf(EX_IOERR, "opendir(%s)", prefix);

  struct dirent *prefix_dirent;

  while (prefix_dirent = readdir(prefix_dir)) {
    if (str_contains(prefix_dirent->d_name, bind_blacklist,
                     LEN(bind_blacklist)))
      continue;

    char *prefix_dirent_path;

    if (asprintf(&prefix_dirent_path, "%s%s", prefix, prefix_dirent->d_name) <
        0)
      errorf(EX_IOERR, "asprintf");

    if (is_dir(prefix_dirent_path)) {
      bind(prefix_dirent_path, prefix_dirent->d_name);
    } else {
      char *host_target;

      if (asprintf(&host_target, "host/%s", prefix_dirent->d_name) < 0)
        errorf(EX_IOERR, "asprintf");

      if (symlink(host_target, prefix_dirent->d_name) < 0)
        errorf(EX_IOERR, "symlink(%s, %s)", host_target, prefix_dirent->d_name);

      free(host_target);
    }

>>>>>>> 76c146c9
    free(prefix_dirent_path);
  }

  bind(prefix, "host");

  if (closedir(prefix_dir) < 0)
    errorf(EX_IOERR, "closedir(%s)", prefix);
}

void spitf(const char *path, char *fmt, ...) {
  va_list args;
  va_start(args, fmt);

  FILE *f = fopen(path, "w");

  if (f == NULL)
    errorf(EX_IOERR, "spitf(%s): fopen", path);

  if (vfprintf(f, fmt, args) < 0)
    errorf(EX_IOERR, "spitf(%s): vfprintf", path);

  if (fclose(f) < 0)
    errorf(EX_IOERR, "spitf(%s): fclose", path);
}

int nftw_remove(const char *path, const struct stat *sb, int type,
                struct FTW *ftw) {
  return remove(path);
<<<<<<< HEAD
}

char *root;

void root_cleanup() {
  if (nftw(root, nftw_remove, getdtablesize(),
           FTW_DEPTH | FTW_MOUNT | FTW_PHYS) < 0)
    errorf(EX_IOERR, "nftw(%s)", root);

  free(root);
=======
>>>>>>> 76c146c9
}

#define REQUIREMENTS                                                           \
  "Requires Linux version >= 3.19 built with CONFIG_USER_NS option.\n"

int main(int argc, char *argv[]) {
  const char *self = *argv++;

  if (argc < 2) {
    fprintf(stderr, "Usage: %s command [arguments...]\n" REQUIREMENTS, self);
    exit(EX_USAGE);
  }

  if (getenv("NIX_CHROOTENV") != NULL) {
    fputs("Can't create chrootenv inside chrootenv!\n", stderr);
    exit(EX_USAGE);
  }

  if (setenv("NIX_CHROOTENV", "1", false) < 0)
    errorf(EX_OSERR, "setenv(NIX_CHROOTENV, 1)");

  const char *temp = getenv("TMPDIR");

  if (temp == NULL)
    temp = "/tmp";

<<<<<<< HEAD
=======
  char *root;

>>>>>>> 76c146c9
  if (asprintf(&root, "%s/chrootenvXXXXXX", temp) < 0)
    errorf(EX_IOERR, "asprintf");

  root = mkdtemp(root);

  if (root == NULL)
    errorf(EX_IOERR, "mkdtemp(%s)", root);
<<<<<<< HEAD

  atexit(root_cleanup);
=======
>>>>>>> 76c146c9

  // Don't make root private so that privilege drops inside chroot are possible:
  if (chmod(root, 0755) < 0)
    errorf(EX_IOERR, "chmod(%s, 0755)", root);

  pid_t cpid = fork();

  if (cpid < 0)
    errorf(EX_OSERR, "fork");

  if (cpid == 0) {
    uid_t uid = getuid();
    gid_t gid = getgid();

    // If we are root, no need to create new user namespace.
    if (uid == 0) {
      if (unshare(CLONE_NEWNS) < 0) {
        fputs(REQUIREMENTS, stderr);
        errorf(EX_OSERR, "unshare");
      }
      // Mark all mounted filesystems as slave so changes
      // don't propagate to the parent mount namespace.
      if (mount(NULL, "/", NULL, MS_REC | MS_SLAVE, NULL) < 0)
        errorf(EX_OSERR, "mount");
    } else {
      // Create new mount and user namespaces. CLONE_NEWUSER
      // requires a program to be non-threaded.
      if (unshare(CLONE_NEWNS | CLONE_NEWUSER) < 0) {
        fputs(access("/proc/sys/kernel/unprivileged_userns_clone", F_OK)
                  ? REQUIREMENTS
                  : "Run: sudo sysctl -w kernel.unprivileged_userns_clone=1\n",
              stderr);
        errorf(EX_OSERR, "unshare");
      }

      // Map users and groups to the parent namespace.
      // setgroups is only available since Linux 3.19:
      spitf("/proc/self/setgroups", "deny");

      spitf("/proc/self/uid_map", "%d %d 1", uid, uid);
      spitf("/proc/self/gid_map", "%d %d 1", gid, gid);
    }

    if (chdir(root) < 0)
      errorf(EX_IOERR, "chdir(%s)", root);

    bind_to_cwd("/");

    if (chroot(root) < 0)
      errorf(EX_OSERR, "chroot(%s)", root);

    if (chdir("/") < 0)
      errorf(EX_IOERR, "chdir(/)");

    environ_blacklist_filter();

    if (execvp(*argv, argv) < 0)
      errorf(EX_OSERR, "execvp(%s)", *argv);
  }

  int status;

  if (waitpid(cpid, &status, 0) < 0)
    errorf(EX_OSERR, "waitpid(%d)", cpid);

<<<<<<< HEAD
=======
  if (nftw(root, nftw_remove, getdtablesize(),
           FTW_DEPTH | FTW_MOUNT | FTW_PHYS) < 0)
    errorf(EX_IOERR, "nftw(%s)", root);

  free(root);

>>>>>>> 76c146c9
  if (WIFEXITED(status)) {
    return WEXITSTATUS(status);
  } else if (WIFSIGNALED(status)) {
    kill(getpid(), WTERMSIG(status));
  }

  return EX_OSERR;
}<|MERGE_RESOLUTION|>--- conflicted
+++ resolved
@@ -50,7 +50,6 @@
   }
 
   return false;
-<<<<<<< HEAD
 }
 
 bool is_dir(const char *path) {
@@ -95,52 +94,6 @@
       free(host_target);
     }
 
-=======
-}
-
-bool is_dir(const char *path) {
-  struct stat buf;
-
-  if (stat(path, &buf) < 0)
-    errorf(EX_IOERR, "stat(%s)", path);
-
-  return S_ISDIR(buf.st_mode);
-}
-
-void bind_to_cwd(const char *prefix) {
-  DIR *prefix_dir = opendir(prefix);
-
-  if (prefix_dir == NULL)
-    errorf(EX_IOERR, "opendir(%s)", prefix);
-
-  struct dirent *prefix_dirent;
-
-  while (prefix_dirent = readdir(prefix_dir)) {
-    if (str_contains(prefix_dirent->d_name, bind_blacklist,
-                     LEN(bind_blacklist)))
-      continue;
-
-    char *prefix_dirent_path;
-
-    if (asprintf(&prefix_dirent_path, "%s%s", prefix, prefix_dirent->d_name) <
-        0)
-      errorf(EX_IOERR, "asprintf");
-
-    if (is_dir(prefix_dirent_path)) {
-      bind(prefix_dirent_path, prefix_dirent->d_name);
-    } else {
-      char *host_target;
-
-      if (asprintf(&host_target, "host/%s", prefix_dirent->d_name) < 0)
-        errorf(EX_IOERR, "asprintf");
-
-      if (symlink(host_target, prefix_dirent->d_name) < 0)
-        errorf(EX_IOERR, "symlink(%s, %s)", host_target, prefix_dirent->d_name);
-
-      free(host_target);
-    }
-
->>>>>>> 76c146c9
     free(prefix_dirent_path);
   }
 
@@ -169,19 +122,6 @@
 int nftw_remove(const char *path, const struct stat *sb, int type,
                 struct FTW *ftw) {
   return remove(path);
-<<<<<<< HEAD
-}
-
-char *root;
-
-void root_cleanup() {
-  if (nftw(root, nftw_remove, getdtablesize(),
-           FTW_DEPTH | FTW_MOUNT | FTW_PHYS) < 0)
-    errorf(EX_IOERR, "nftw(%s)", root);
-
-  free(root);
-=======
->>>>>>> 76c146c9
 }
 
 #define REQUIREMENTS                                                           \
@@ -208,11 +148,8 @@
   if (temp == NULL)
     temp = "/tmp";
 
-<<<<<<< HEAD
-=======
   char *root;
 
->>>>>>> 76c146c9
   if (asprintf(&root, "%s/chrootenvXXXXXX", temp) < 0)
     errorf(EX_IOERR, "asprintf");
 
@@ -220,11 +157,6 @@
 
   if (root == NULL)
     errorf(EX_IOERR, "mkdtemp(%s)", root);
-<<<<<<< HEAD
-
-  atexit(root_cleanup);
-=======
->>>>>>> 76c146c9
 
   // Don't make root private so that privilege drops inside chroot are possible:
   if (chmod(root, 0755) < 0)
@@ -290,15 +222,12 @@
   if (waitpid(cpid, &status, 0) < 0)
     errorf(EX_OSERR, "waitpid(%d)", cpid);
 
-<<<<<<< HEAD
-=======
   if (nftw(root, nftw_remove, getdtablesize(),
            FTW_DEPTH | FTW_MOUNT | FTW_PHYS) < 0)
     errorf(EX_IOERR, "nftw(%s)", root);
 
   free(root);
 
->>>>>>> 76c146c9
   if (WIFEXITED(status)) {
     return WEXITSTATUS(status);
   } else if (WIFSIGNALED(status)) {
