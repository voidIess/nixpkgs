--- conflicted
+++ resolved
@@ -8,11 +8,7 @@
 stdenvNoCC.mkDerivation {
   name = "fetchdarcs";
   builder = ./builder.sh;
-<<<<<<< HEAD
-  buildInputs = [cacert darcs];
-=======
-  nativeBuildInputs = [darcs];
->>>>>>> b9860785
+  nativeBuildInputs = [cacert darcs];
 
   outputHashAlgo = "sha256";
   outputHashMode = "recursive";
