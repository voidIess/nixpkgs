--- conflicted
+++ resolved
@@ -1,7 +1,3 @@
-<<<<<<< HEAD
-{ mkXfceDerivation, gdk-pixbuf ? null, ffmpegthumbnailer ? null, libgsf ? null
-, poppler ? null }:
-=======
 { mkXfceDerivation
 , ffmpegthumbnailer
 , gdk-pixbuf
@@ -12,7 +8,6 @@
 , libjpeg
 , gst_all_1
 }:
->>>>>>> 609d4089
 
 # TODO: add libopenraw
 
@@ -23,9 +18,6 @@
 
   sha256 = "14ql3fcxyz81qr9s0vcwh6j2ks5fl8jf9scwnkilv5jy0ii9l0ry";
 
-<<<<<<< HEAD
-  buildInputs = [ gdk-pixbuf ffmpegthumbnailer libgsf poppler ];
-=======
   buildInputs = [
     ffmpegthumbnailer
     freetype
@@ -35,5 +27,4 @@
     libgsf
     poppler # technically the glib binding
   ];
->>>>>>> 609d4089
 }