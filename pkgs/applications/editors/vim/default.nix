{ stdenv, fetchFromGitHub, ncurses, gettext, pkgconfig

# apple frameworks
, CoreServices, CoreData, Cocoa, Foundation, libobjc }:

stdenv.mkDerivation rec {
  name = "vim-${version}";
  version = "7.4.827";

  src = fetchFromGitHub {
    owner = "vim";
    repo = "vim";
    rev = "v${version}";
<<<<<<< HEAD
    sha256 = "04hp2gqbbj9h872bgj1g9xcaj5qlg9q45v6by2ch9n105dng9aj3";
=======
    sha256 = "1m34s2hsc5lcish6gmvn2iwaz0k7jc3kg9q4nf30fj9inl7gaybs";
>>>>>>> 6d6eb191
  };

  # this makes maintainers very sad
  # open source CF doesn't have anything NSArray-related, causing linking errors. the
  # missing symbol is in system CoreFoundation.
  NIX_LDFLAGS = stdenv.lib.optional stdenv.isDarwin
    "/System/Library/Frameworks/CoreFoundation.framework/Versions/A/CoreFoundation";

  enableParallelBuilding = true;

  buildInputs = [ ncurses pkgconfig ]
    ++ stdenv.lib.optionals stdenv.isDarwin [ CoreData CoreServices Cocoa Foundation libobjc ];
  nativeBuildInputs = [ gettext ];

  configureFlags = [
    "--enable-multibyte"
    "--enable-nls"
  ];

  postInstall = "ln -s $out/bin/vim $out/bin/vi";

  crossAttrs = {
    configureFlags = [
      "vim_cv_toupper_broken=no"
      "--with-tlib=ncurses"
      "vim_cv_terminfo=yes"
      "vim_cv_tty_group=tty"
      "vim_cv_tty_mode=0660"
      "vim_cv_getcwd_broken=no"
      "vim_cv_stat_ignores_slash=yes"
      "ac_cv_sizeof_int=4"
      "vim_cv_memmove_handles_overlap=yes"
      "vim_cv_memmove_handles_overlap=yes"
      "STRIP=${stdenv.cross.config}-strip"
    ];
  };

  # To fix the trouble in vim73, that it cannot cross-build with this patch
  # to bypass a configure script check that cannot be done cross-building.
  # http://groups.google.com/group/vim_dev/browse_thread/thread/66c02efd1523554b?pli=1
  # patchPhase = ''
  #   sed -i -e 's/as_fn_error.*int32.*/:/' src/auto/configure
  # '';

  meta = with stdenv.lib; {
    description = "The most popular clone of the VI editor";
    homepage    = http://www.vim.org;
    license = licenses.vim;
    maintainers = with maintainers; [ lovek323 ];
    platforms   = platforms.unix;
  };
}<|MERGE_RESOLUTION|>--- conflicted
+++ resolved
@@ -11,11 +11,7 @@
     owner = "vim";
     repo = "vim";
     rev = "v${version}";
-<<<<<<< HEAD
-    sha256 = "04hp2gqbbj9h872bgj1g9xcaj5qlg9q45v6by2ch9n105dng9aj3";
-=======
     sha256 = "1m34s2hsc5lcish6gmvn2iwaz0k7jc3kg9q4nf30fj9inl7gaybs";
->>>>>>> 6d6eb191
   };
 
   # this makes maintainers very sad
