--- conflicted
+++ resolved
@@ -30,15 +30,9 @@
     gzip -c sieve-connect.1 > $out/share/man/man1/sieve-connect.1.gz
 
     wrapProgram $out/bin/sieve-connect \
-<<<<<<< HEAD
       --prefix PERL5LIB : "${with perlPackages; makePerlPath [
-        AuthenSASL Socket6 IOSocketInet6 IOSocketSSL NetSSLeay NetDNS PodUsage
+        AuthenSASL Socket6 IOSocketInet6 IOSocketSSL NetSSLeay NetDNS
         TermReadKey TermReadLineGnu ]}"
-=======
-      --prefix PERL5LIB : "${stdenv.lib.makePerlPath (with perlPackages; [
-        AuthenSASL Socket6 IOSocketInet6 IOSocketSSL NetSSLeay NetDNS
-        TermReadKey TermReadLineGnu ])}"
->>>>>>> 1148ce1b
   '';
 
   meta = with stdenv.lib; {
