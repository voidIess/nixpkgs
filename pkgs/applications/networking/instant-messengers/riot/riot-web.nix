--- conflicted
+++ resolved
@@ -4,13 +4,8 @@
 # Versions of `riot-web` and `riot-desktop` should be kept in sync.
 
 stdenv.mkDerivation rec {
-<<<<<<< HEAD
   pname = "riot-web";
-  version = "1.3.0";
-=======
-  name= "riot-web-${version}";
   version = "1.3.3";
->>>>>>> 8943fb5f
 
   src = fetchurl {
     url = "https://github.com/vector-im/riot-web/releases/download/v${version}/riot-v${version}.tar.gz";
