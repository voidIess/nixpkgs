--- conflicted
+++ resolved
@@ -1,21 +1,12 @@
 { stdenv, fetchurl, pkgconfig, ncurses, glib, openssl, perl, libintl, libgcrypt, libotr }:
 
 stdenv.mkDerivation rec {
-<<<<<<< HEAD
-  version = "1.2.1";
   pname = "irssi";
+  version = "1.2.2";
 
   src = fetchurl {
     url = "https://github.com/irssi/irssi/releases/download/${version}/${pname}-${version}.tar.gz";
-    sha256 = "01lay6bxgsk2vzkiknw12zr8gvgnvk9xwg992496knsgakr0x2zx";
-=======
-  version = "1.2.2";
-  name = "irssi-${version}";
-
-  src = fetchurl {
-    url = "https://github.com/irssi/irssi/releases/download/${version}/${name}.tar.gz";
     sha256 = "0g2nxazn4lszmd6mf1s36x5ablk4999g1qx7byrnvgnjsihjh62k";
->>>>>>> 81760f32
   };
 
   nativeBuildInputs = [ pkgconfig ];
