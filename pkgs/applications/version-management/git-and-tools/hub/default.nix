--- conflicted
+++ resolved
@@ -1,13 +1,5 @@
-<<<<<<< HEAD
-{ stdenv, fetchurl, groff, buildRubyGem, makeWrapper }:
-=======
 { stdenv, fetchgit, go }:
->>>>>>> c55b5eb2
 
-let rake = buildRubyGem {
-  name = "rake-10.3.2";
-  sha256 = "0nvpkjrpsk8xxnij2wd1cdn6arja9q11sxx4aq4fz18bc6fss15m";
-}; in
 stdenv.mkDerivation rec {
   name = "hub-${version}";
   version = "2.2.0-rc1";
@@ -17,7 +9,6 @@
     rev = "refs/tags/v${version}";
     sha256 = "1f6r8vlwnmqmr85drfv24vhqx1aacz6s83c2i804v9997n0wrwfm";
   };
-
 
   buildInputs = [ go ];
 
@@ -45,7 +36,6 @@
 # ?
   '';
 
-
   meta = with stdenv.lib; {
     description = "Command-line wrapper for git that makes you better at GitHub";
 
