{ fetchurl, stdenv }:

stdenv.mkDerivation rec {
  name = "ltl2ba-${version}";
  version = "1.1";

  src = fetchurl {
    url    = "http://www.lsv.ens-cachan.fr/~gastin/ltl2ba/${name}.tar.gz";
    sha256 = "16z0gc7a9dkarwn0l6rvg5jdhw1q4qyn4501zlchy0zxqddz0sx6";
  };

<<<<<<< HEAD
  hardening_format = false;
=======
  preConfigure = ''
    substituteInPlace Makefile \
    --replace "CC=gcc" ""
  '';
>>>>>>> 7a360b13

  installPhase = ''
    mkdir -p $out/bin
    mv ltl2ba $out/bin
  '';

  meta = {
    description = "fast translation from LTL formulae to Buchi automata";
    homepage    = "http://www.lsv.ens-cachan.fr/~gastin/ltl2ba";
    license     = stdenv.lib.licenses.gpl2Plus;
    platforms   = stdenv.lib.platforms.darwin ++ stdenv.lib.platforms.linux;
    maintainers = [ stdenv.lib.maintainers.thoughtpolice ];
  };
}<|MERGE_RESOLUTION|>--- conflicted
+++ resolved
@@ -9,14 +9,12 @@
     sha256 = "16z0gc7a9dkarwn0l6rvg5jdhw1q4qyn4501zlchy0zxqddz0sx6";
   };
 
-<<<<<<< HEAD
   hardening_format = false;
-=======
+
   preConfigure = ''
     substituteInPlace Makefile \
     --replace "CC=gcc" ""
   '';
->>>>>>> 7a360b13
 
   installPhase = ''
     mkdir -p $out/bin
