{ stdenv, fetchgit, pkgconfig, vte, gtk3, ncurses, makeWrapper, wrapGAppsHook, symlinkJoin
, configFile ? null
}:

let
  version = "12";
  termite = stdenv.mkDerivation {
    name = "termite-${version}";

    src = fetchgit {
      url = "https://github.com/thestinger/termite";
      rev = "refs/tags/v${version}";
      sha256 = "0s6dyg3vcqk5qcx90bs24wdnd3p56rdjdcanx4pcxvp6ksjl61jz";
    };

    postPatch = "sed '1i#include <math.h>' -i termite.cc";

    makeFlags = [ "VERSION=v${version}" "PREFIX=" "DESTDIR=$(out)" ];

<<<<<<< HEAD
  nativeBuildInputs = [ pkgconfig ];
    buildInputs = [ vte gtk3 ncurses ];
=======
    buildInputs = [ vte gtk3 ncurses ];

    nativeBuildInputs = [ wrapGAppsHook pkgconfig ];
>>>>>>> 4e22e88b

    outputs = [ "out" "terminfo" ];

    postInstall = ''
      mkdir -p $terminfo/share
      mv $out/share/terminfo $terminfo/share/terminfo

      mkdir -p $out/nix-support
      echo "$terminfo" >> $out/nix-support/propagated-user-env-packages
    '';

    meta = with stdenv.lib; {
      description = "A simple VTE-based terminal";
      license = licenses.lgpl2Plus;
      homepage = https://github.com/thestinger/termite/;
      maintainers = with maintainers; [ koral garbas ];
      platforms = platforms.all;
    };
  };
in if configFile == null then termite else symlinkJoin {
  name = "termite-with-config-${version}";
  paths = [ termite ];
  nativeBuildInputs = [ makeWrapper ];
  postBuild = ''
    wrapProgram $out/bin/termite \
      --add-flags "--config ${configFile}"
  '';
  passthru.terminfo = termite.terminfo;
}<|MERGE_RESOLUTION|>--- conflicted
+++ resolved
@@ -17,14 +17,9 @@
 
     makeFlags = [ "VERSION=v${version}" "PREFIX=" "DESTDIR=$(out)" ];
 
-<<<<<<< HEAD
-  nativeBuildInputs = [ pkgconfig ];
-    buildInputs = [ vte gtk3 ncurses ];
-=======
     buildInputs = [ vte gtk3 ncurses ];
 
     nativeBuildInputs = [ wrapGAppsHook pkgconfig ];
->>>>>>> 4e22e88b
 
     outputs = [ "out" "terminfo" ];
 
