--- conflicted
+++ resolved
@@ -2,11 +2,7 @@
 , fetchFromGitHub
 , glib
 , gtk3
-<<<<<<< HEAD
-=======
 , vala
-, hicolor-icon-theme
->>>>>>> 8b57a757
 , json-glib
 , libgee
 , meson
