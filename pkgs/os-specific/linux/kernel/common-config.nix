--- conflicted
+++ resolved
@@ -252,12 +252,6 @@
       DRM_AMDGPU_SI = whenAtLeast "4.9" yes;
       # (stable) amdgpu support for bonaire and newer chipsets
       DRM_AMDGPU_CIK = whenAtLeast "4.9" yes;
-<<<<<<< HEAD
-=======
-      # amdgpu support for RX6000 series
-      DRM_AMD_DC_DCN3_0 = whenBetween "5.9.12" "5.11" yes;
-      DRM_AMD_DC_DCN = whenAtLeast "5.11" yes;
->>>>>>> e4f96ad7
       # Allow device firmware updates
       DRM_DP_AUX_CHARDEV = whenAtLeast "4.6" yes;
       # amdgpu display core (DC) support
@@ -266,6 +260,7 @@
       DRM_AMD_DC_DCN2_0 = whenBetween "5.3" "5.6" yes;
       DRM_AMD_DC_DCN2_1 = whenBetween "5.4" "5.6" yes;
       DRM_AMD_DC_DCN3_0 = whenBetween "5.9" "5.11" yes;
+      DRM_AMD_DC_DCN = whenAtLeast "5.11" yes;
       DRM_AMD_DC_HDCP = whenAtLeast "5.5" yes;
       DRM_AMD_DC_SI = whenAtLeast "5.10" yes;
     } // optionalAttrs (stdenv.hostPlatform.system == "x86_64-linux") {
