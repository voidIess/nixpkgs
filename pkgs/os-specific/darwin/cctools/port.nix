{ stdenv, fetchFromGitHub, autoconf, automake, libtool, autoreconfHook
, libcxxabi, libuuid
, libobjc ? null, maloader ? null
, enableTapiSupport ? true, libtapi
}:

let

  # The targetPrefix prepended to binary names to allow multiple binuntils on the
  # PATH to both be usable.
  targetPrefix = stdenv.lib.optionalString
    (stdenv.targetPlatform != stdenv.hostPlatform)
    "${stdenv.targetPlatform.config}-";
in

# Non-Darwin alternatives
assert (!stdenv.hostPlatform.isDarwin) -> maloader != null;

let
  baseParams = rec {
<<<<<<< HEAD
    name = "${targetPrefix}cctools-port-${version}";
    version = "927.0.2";
=======
    pname = "${targetPrefix}cctools-port";
    version = "895";
>>>>>>> 6ec5e745

    src = fetchFromGitHub {
      owner  = "tpoechtrager";
      repo   = "cctools-port";
      rev    = "8239a5211bcf07d6b9d359782e1a889ec1d7cce5";
      sha256 = "0h8b1my0wf1jyjq63wbiqkl2clgxsf87f6i4fjhqs431fzlq8sac";
    };

    outputs = [ "out" "dev" ];

    nativeBuildInputs = [ autoconf automake ]

      # TODO: remove on next hash change, libtool is unnecessary with autoreconfHook
      ++ stdenv.lib.optional (stdenv.targetPlatform == stdenv.hostPlatform) libtool

      ++ [ autoreconfHook ];
    buildInputs = [ libuuid ]
      ++ stdenv.lib.optionals stdenv.isDarwin [ libcxxabi libobjc ]
      ++ stdenv.lib.optional enableTapiSupport libtapi;

    patches = [ ./ld-ignore-rpath-link.patch ];

    __propagatedImpureHostDeps = [
      # As far as I can tell, otool from cctools is the only thing that depends on these two, and we should fix them
      "/usr/lib/libobjc.A.dylib"
      "/usr/lib/libobjc.dylib"
    ];

    enableParallelBuilding = true;

    # TODO(@Ericson2314): Always pass "--target" and always targetPrefix.
    configurePlatforms = [ "build" "host" ]
      ++ stdenv.lib.optional (stdenv.targetPlatform != stdenv.hostPlatform) "target";
    configureFlags = [ "--disable-clang-as" ]
      ++ stdenv.lib.optionals enableTapiSupport [
        "--enable-tapi-support"
        "--with-libtapi=${libtapi}"
      ];

    postPatch = stdenv.lib.optionalString stdenv.hostPlatform.isDarwin ''
      substituteInPlace cctools/Makefile.am --replace libobjc2 ""
    '' + ''
      sed -i -e 's/addStandardLibraryDirectories = true/addStandardLibraryDirectories = false/' cctools/ld64/src/ld/Options.cpp

      # FIXME: there are far more absolute path references that I don't want to fix right now
      substituteInPlace cctools/configure.ac \
        --replace "-isystem /usr/local/include -isystem /usr/pkg/include" "" \
        --replace "-L/usr/local/lib" "" \

      substituteInPlace cctools/include/Makefile \
        --replace "/bin/" ""

      patchShebangs tools
      sed -i -e 's/which/type -P/' tools/*.sh

      # Workaround for https://www.sourceware.org/bugzilla/show_bug.cgi?id=11157
      cat > cctools/include/unistd.h <<EOF
      #ifdef __block
      #  undef __block
      #  include_next "unistd.h"
      #  define __block __attribute__((__blocks__(byref)))
      #else
      #  include_next "unistd.h"
      #endif
      EOF

      cd cctools
    '';

    # TODO: this builds an ld without support for LLVM's LTO. We need to teach it, but that's rather
    # hairy to handle during bootstrap. Perhaps it could be optional?
    preConfigure = ''
      sh autogen.sh
    '';

    preInstall = ''
      pushd include
      make DSTROOT=$out/include RC_OS=common install
      popd
    '';

    passthru = {
      inherit targetPrefix;
    };

    meta = {
      broken = !stdenv.targetPlatform.isDarwin; # Only supports darwin targets
      homepage = http://www.opensource.apple.com/source/cctools/;
      description = "MacOS Compiler Tools (cross-platform port)";
      license = stdenv.lib.licenses.apsl20;
      maintainers = with stdenv.lib.maintainers; [ matthewbauer ];
    };
  };
in stdenv.mkDerivation baseParams<|MERGE_RESOLUTION|>--- conflicted
+++ resolved
@@ -18,13 +18,8 @@
 
 let
   baseParams = rec {
-<<<<<<< HEAD
-    name = "${targetPrefix}cctools-port-${version}";
+    name = "${targetPrefix}cctools-port";
     version = "927.0.2";
-=======
-    pname = "${targetPrefix}cctools-port";
-    version = "895";
->>>>>>> 6ec5e745
 
     src = fetchFromGitHub {
       owner  = "tpoechtrager";
