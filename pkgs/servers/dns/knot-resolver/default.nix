--- conflicted
+++ resolved
@@ -24,12 +24,7 @@
   nativeBuildInputs = [ pkgconfig which makeWrapper hexdump ];
 
   # http://knot-resolver.readthedocs.io/en/latest/build.html#requirements
-<<<<<<< HEAD
-  buildInputs = [ knot-dns luajit libuv gnutls nettle ]
-    ++ optional stdenv.isLinux lmdb # system lmdb causes some problems on Darwin
-=======
   buildInputs = [ knot-dns luajit libuv gnutls nettle lmdb ]
->>>>>>> 1e066db4
     ++ optional doInstallCheck cmocka
     ++ optional stdenv.isLinux systemd # sd_notify
     ++ optionals extraFeatures [
