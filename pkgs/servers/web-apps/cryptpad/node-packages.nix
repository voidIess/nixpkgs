# This file has been generated by node2nix 1.7.0. Do not edit!

{pkgs ? import <nixpkgs> {
    inherit system;
<<<<<<< HEAD
  }, system ? builtins.currentSystem, nodejs ? pkgs.nodejs-10_x}:
=======
  }, system ? builtins.currentSystem, nodejs ? pkgs."nodejs-6_x"}:
>>>>>>> fc74ba82

let
  nodeEnv = import ../../../development/node-packages/node-env.nix {
    inherit (pkgs) stdenv python2 utillinux runCommand writeTextFile;
    inherit nodejs;
    libtool = if pkgs.stdenv.isDarwin then pkgs.darwin.cctools else null;
  };
in
import ./node-packages-generated.nix {
  inherit (pkgs) fetchurl fetchgit;
  inherit nodeEnv;
}<|MERGE_RESOLUTION|>--- conflicted
+++ resolved
@@ -2,11 +2,7 @@
 
 {pkgs ? import <nixpkgs> {
     inherit system;
-<<<<<<< HEAD
-  }, system ? builtins.currentSystem, nodejs ? pkgs.nodejs-10_x}:
-=======
   }, system ? builtins.currentSystem, nodejs ? pkgs."nodejs-6_x"}:
->>>>>>> fc74ba82
 
 let
   nodeEnv = import ../../../development/node-packages/node-env.nix {
