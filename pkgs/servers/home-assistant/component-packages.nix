--- conflicted
+++ resolved
@@ -99,13 +99,8 @@
     "envisalink" = ps: with ps; [  ];
     "fan.xiaomi_miio" = ps: with ps; [  ];
     "feedreader" = ps: with ps; [ feedparser ];
-<<<<<<< HEAD
-    "ffmpeg" = ps: with ps; [  ];
-    "frontend" = ps: with ps; [  ];
-=======
     "ffmpeg" = ps: with ps; [ ha-ffmpeg ];
     "frontend" = ps: with ps; [ user-agents ];
->>>>>>> 3ab2949e
     "gc100" = ps: with ps; [  ];
     "goalfeed" = ps: with ps; [  ];
     "google" = ps: with ps; [ google_api_python_client oauth2client ];
@@ -381,12 +376,8 @@
     "sensor.xbox_live" = ps: with ps; [  ];
     "sensor.yahoo_finance" = ps: with ps; [  ];
     "sensor.yr" = ps: with ps; [ xmltodict ];
-<<<<<<< HEAD
-    "sensor.yweather" = ps: with ps; [  ];
+    "sensor.yweather" = ps: with ps; [ yahooweather ];
     "sensor.zestimate" = ps: with ps; [ xmltodict ];
-=======
-    "sensor.yweather" = ps: with ps; [ yahooweather ];
->>>>>>> 3ab2949e
     "shiftr" = ps: with ps; [ paho-mqtt ];
     "skybell" = ps: with ps; [  ];
     "sleepiq" = ps: with ps; [  ];
