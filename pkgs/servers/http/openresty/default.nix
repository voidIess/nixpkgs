{ callPackage
, runCommand
, lib
, fetchurl
, postgresql
, ...
}@args:

callPackage ../nginx/generic.nix args rec {
  pname = "openresty";
  nginxVersion = "1.15.8";
  version = "${nginxVersion}.3";

  src = fetchurl {
    url = "https://openresty.org/download/openresty-${version}.tar.gz";
    sha256 = "1a1la7vszv1parsnhphydblz64ffhycazncn3ividnvqg2mg735n";
  };

  fixPatch = patch:
    runCommand "openresty-${patch.name}" { src = patch; } ''
      substitute $src $out \
        --replace "src/" "bundle/nginx-${nginxVersion}/src/"
    '';

<<<<<<< HEAD
  env.NIX_CFLAGS_COMPILE = "-I${libxml2.dev}/include/libxml2";
=======
  buildInputs = [ postgresql ];

  configureFlags = [ "--with-http_postgres_module" ];
>>>>>>> 3aa6dcf2

  preConfigure = ''
    patchShebangs .
  '';

  postInstall = ''
    ln -s $out/luajit/bin/luajit-2.1.0-beta3 $out/bin/luajit-openresty
    ln -s $out/nginx/sbin/nginx $out/bin/nginx
  '';

  meta = {
    description = "A fast web application server built on Nginx";
    homepage    = http://openresty.org;
    license     = lib.licenses.bsd2;
    platforms   = lib.platforms.all;
    maintainers = with lib.maintainers; [ thoughtpolice lblasc emily ];
  };
}<|MERGE_RESOLUTION|>--- conflicted
+++ resolved
@@ -22,13 +22,9 @@
         --replace "src/" "bundle/nginx-${nginxVersion}/src/"
     '';
 
-<<<<<<< HEAD
-  env.NIX_CFLAGS_COMPILE = "-I${libxml2.dev}/include/libxml2";
-=======
   buildInputs = [ postgresql ];
 
   configureFlags = [ "--with-http_postgres_module" ];
->>>>>>> 3aa6dcf2
 
   preConfigure = ''
     patchShebangs .
