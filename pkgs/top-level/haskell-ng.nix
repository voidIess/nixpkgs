--- conflicted
+++ resolved
@@ -16,7 +16,6 @@
 
     ghc6104 = callPackage ../development/compilers/ghc/6.10.4.nix { ghc = compiler.ghc6102Binary; gmp = pkgs.gmp.override { withStatic = true; }; };
     ghc6123 = callPackage ../development/compilers/ghc/6.12.3.nix { ghc = compiler.ghc6102Binary; gmp = pkgs.gmp.override { withStatic = true; }; };
-<<<<<<< HEAD
     ghc704 = callPackage ../development/compilers/ghc/7.0.4.nix ({ ghc = compiler.ghc704Binary; gmp = pkgs.gmp.override { withStatic = true; }; } // stdenv.lib.optionalAttrs stdenv.isDarwin {
       libiconv = pkgs.darwin.libiconv;
     });
@@ -35,18 +34,9 @@
     ghc7101 = callPackage ../development/compilers/ghc/7.10.1.nix ({ ghc = compiler.ghc784; gmp = pkgs.gmp.override { withStatic = true; }; } // stdenv.lib.optionalAttrs stdenv.isDarwin {
       libiconv = pkgs.darwin.libiconv;
     });
-    ghcHEAD = callPackage ../development/compilers/ghc/head.nix ({ ghc = packages.ghc784.ghc; } // stdenv.lib.optionalAttrs stdenv.isDarwin {
+    ghcHEAD = callPackage ../development/compilers/ghc/head.nix ({ inherit (packages.ghc784) ghc alex happy; } // stdenv.lib.optionalAttrs stdenv.isDarwin {
       libiconv = pkgs.darwin.libiconv;
     });
-=======
-    ghc704 = callPackage ../development/compilers/ghc/7.0.4.nix { ghc = compiler.ghc704Binary; gmp = pkgs.gmp.override { withStatic = true; }; };
-    ghc722 = callPackage ../development/compilers/ghc/7.2.2.nix { ghc = compiler.ghc704Binary; gmp = pkgs.gmp.override { withStatic = true; }; };
-    ghc742 = callPackage ../development/compilers/ghc/7.4.2.nix { ghc = compiler.ghc704Binary; gmp = pkgs.gmp.override { withStatic = true; }; };
-    ghc763 = callPackage ../development/compilers/ghc/7.6.3.nix { ghc = compiler.ghc704Binary; gmp = pkgs.gmp.override { withStatic = true; }; };
-    ghc784 = callPackage ../development/compilers/ghc/7.8.4.nix { ghc = compiler.ghc742Binary; gmp = pkgs.gmp.override { withStatic = true; }; };
-    ghc7101 = callPackage ../development/compilers/ghc/7.10.1.nix { ghc = compiler.ghc784; gmp = pkgs.gmp.override { withStatic = true; }; };
-    ghcHEAD = callPackage ../development/compilers/ghc/head.nix { inherit (packages.ghc784) ghc happy alex; gmp = pkgs.gmp.override { withStatic = true; }; };
->>>>>>> bc4ffd6a
     ghc = compiler.ghc784;
 
   };
