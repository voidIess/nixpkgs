--- conflicted
+++ resolved
@@ -7288,18 +7288,10 @@
   };
 
   googleearth = import ../applications/misc/googleearth {
-<<<<<<< HEAD
-      inherit stdenv fetchurl glibc mesa freetype zlib glib;
-      inherit (xlibs) libSM libICE libXi libXv libXrender libXrandr libXfixes
-        libXcursor libXinerama libXext libX11;
-    };
-=======
     inherit stdenv fetchurl glibc mesa freetype zlib glib;
     inherit (xlibs) libSM libICE libXi libXv libXrender libXrandr libXfixes
       libXcursor libXinerama libXext libX11;
-    inherit patchelf05;
-  };
->>>>>>> aee659e1
+  };
 
   gpsbabel = import ../applications/misc/gpsbabel {
     inherit fetchurl stdenv zlib expat;
