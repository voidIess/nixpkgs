--- conflicted
+++ resolved
@@ -17,17 +17,11 @@
     ];
 
   patchFlags = "-p0";
-<<<<<<< HEAD
-
-  buildInputs = [ SDL ];
 
   hardeningDisable = [ "format" ];
 
-=======
-  
   buildInputs = [ SDL mesa ];
-    
->>>>>>> 94520a25
+
   desktopItem = makeDesktopItem {
     name = "dosbox";
     exec = "dosbox";
