--- conflicted
+++ resolved
@@ -8,13 +8,9 @@
     sha256 = "09aj30m49ivycl3irram8c3givc0crivjm3ymw0nhfaxrwhlb186";
   };
 
-<<<<<<< HEAD
   outputs = [ "dev" "out" "bin" "doc" ];
 
-  buildNativeInputs = [ gettext ];
-=======
   nativeBuildInputs = [ gettext ];
->>>>>>> 8c4a613f
   buildInputs = [ attr ];
 
   # Upstream use C++-style comments in C code. Remove them.
