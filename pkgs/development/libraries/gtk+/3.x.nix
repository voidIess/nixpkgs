{ stdenv, fetchurl, fetchpatch, pkgconfig, gettext, perl, makeWrapper, shared-mime-info, isocodes
, expat, glib, cairo, pango, gdk_pixbuf, atk, at-spi2-atk, gobject-introspection
, xorg, epoxy, json-glib, libxkbcommon, gmp, gnome3
, x11Support ? stdenv.isLinux
, waylandSupport ? stdenv.isLinux, mesa_noglu, wayland, wayland-protocols
, xineramaSupport ? stdenv.isLinux
, cupsSupport ? stdenv.isLinux, cups ? null
, AppKit, Cocoa
}:

assert cupsSupport -> cups != null;

with stdenv.lib;

let
  version = "3.24.3";
in
stdenv.mkDerivation rec {
  name = "gtk+3-${version}";

  src = fetchurl {
    url = "mirror://gnome/sources/gtk+/${stdenv.lib.versions.majorMinor version}/gtk+-${version}.tar.xz";
    sha256 = "1g839289bxakq4nn3m3ihi1rl6ym563pa5cxlswiyjwn9m9zl22p";
  };

  outputs = [ "out" "dev" ];
  outputBin = "dev";

  nativeBuildInputs = [ pkgconfig gettext gobject-introspection perl makeWrapper ];

  patches = [
    ./3.0-immodules.cache.patch
    (fetchpatch {
      name = "Xft-setting-fallback-compute-DPI-properly.patch";
      url = "https://bug757142.bugzilla-attachments.gnome.org/attachment.cgi?id=344123";
      sha256 = "0g6fhqcv8spfy3mfmxpyji93k8d4p4q4fz1v9a1c1cgcwkz41d7p";
    })
<<<<<<< HEAD
=======
    # 3.24.2: https://gitlab.gnome.org/GNOME/gtk/issues/1521
    (fetchpatch {
      url = https://gitlab.gnome.org/GNOME/gtk/commit/2905fc861acda3d134a198e56ef2f6c962ad3061.patch;
      sha256 = "0y8ljny59kgdhrcfpimi2r082bax60d5kflw1qj9k1mnzjcvjjwl";
    })
    # 3.24.2: https://gitlab.gnome.org/GNOME/gtk/issues/1523
    (fetchpatch {
      url = https://gitlab.gnome.org/GNOME/gtk/commit/e3a1593a0984cc0156ec1892a46af8f256a64878.patch;
      sha256 = "0akvp1r8xlzf5amk9gmk7b5sabr1wbmg3ak15rppsid7nf9f5dqf";
    })
  ] ++ optionals stdenv.isDarwin [
    # X11 module requires <gio/gdesktopappinfo.h> which is not installed on Darwin
    # let’s drop that dependency in similar way to how other parts of the library do it
    # e.g. https://gitlab.gnome.org/GNOME/gtk/blob/3.24.4/gtk/gtk-launch.c#L31-33
    ./3.0-darwin-x11.patch
>>>>>>> 8f58e002
  ];

  buildInputs = [ libxkbcommon epoxy json-glib isocodes ]
    ++ optional stdenv.isDarwin AppKit;
  propagatedBuildInputs = with xorg; with stdenv.lib;
    [ expat glib cairo pango gdk_pixbuf atk at-spi2-atk gnome3.gsettings-desktop-schemas
      libXrandr libXrender libXcomposite libXi libXcursor libSM libICE ]
    ++ optional stdenv.isDarwin Cocoa  # explicitly propagated, always needed
    ++ optionals waylandSupport [ mesa_noglu wayland wayland-protocols ]
    ++ optional xineramaSupport libXinerama
    ++ optional cupsSupport cups;
  #TODO: colord?

  # demos fail to install, no idea where's the problem
  preConfigure = "sed '/^SRC_SUBDIRS /s/demos//' -i Makefile.in";

  enableParallelBuilding = true;

  configureFlags = optional stdenv.isDarwin [
    "--disable-debug"
    "--disable-dependency-tracking"
    "--disable-glibtest"
  ] ++ optional (stdenv.isDarwin && !x11Support)
    "--enable-quartz-backend"
    ++ optional x11Support [
    "--enable-x11-backend"
  ] ++ optional waylandSupport [
    "--enable-wayland-backend"
  ];

  doCheck = false; # needs X11

  postInstall = optionalString (!stdenv.isDarwin) ''
    substituteInPlace "$out/lib/gtk-3.0/3.0.0/printbackends/libprintbackend-cups.la" \
      --replace '-L${gmp.dev}/lib' '-L${gmp.out}/lib'
    # The updater is needed for nixos env and it's tiny.
    moveToOutput bin/gtk-update-icon-cache "$out"
    # Launcher
    moveToOutput bin/gtk-launch "$out"

    # TODO: patch glib directly
    for f in $dev/bin/gtk-encode-symbolic-svg; do
      wrapProgram $f --prefix XDG_DATA_DIRS : "${shared-mime-info}/share"
    done
  '';

  passthru = {
    updateScript = gnome3.updateScript {
      packageName = "gtk+";
      attrPath = "gtk3";
    };
  };

  meta = with stdenv.lib; {
    description = "A multi-platform toolkit for creating graphical user interfaces";

    longDescription = ''
      GTK+ is a highly usable, feature rich toolkit for creating
      graphical user interfaces which boasts cross platform
      compatibility and an easy to use API.  GTK+ it is written in C,
      but has bindings to many other popular programming languages
      such as C++, Python and C# among others.  GTK+ is licensed
      under the GNU LGPL 2.1 allowing development of both free and
      proprietary software with GTK+ without any license fees or
      royalties.
    '';

    homepage = https://www.gtk.org/;

    license = licenses.lgpl2Plus;

    maintainers = with maintainers; [ raskin vcunat lethalman ];
    platforms = platforms.all;
  };
}<|MERGE_RESOLUTION|>--- conflicted
+++ resolved
@@ -35,24 +35,11 @@
       url = "https://bug757142.bugzilla-attachments.gnome.org/attachment.cgi?id=344123";
       sha256 = "0g6fhqcv8spfy3mfmxpyji93k8d4p4q4fz1v9a1c1cgcwkz41d7p";
     })
-<<<<<<< HEAD
-=======
-    # 3.24.2: https://gitlab.gnome.org/GNOME/gtk/issues/1521
-    (fetchpatch {
-      url = https://gitlab.gnome.org/GNOME/gtk/commit/2905fc861acda3d134a198e56ef2f6c962ad3061.patch;
-      sha256 = "0y8ljny59kgdhrcfpimi2r082bax60d5kflw1qj9k1mnzjcvjjwl";
-    })
-    # 3.24.2: https://gitlab.gnome.org/GNOME/gtk/issues/1523
-    (fetchpatch {
-      url = https://gitlab.gnome.org/GNOME/gtk/commit/e3a1593a0984cc0156ec1892a46af8f256a64878.patch;
-      sha256 = "0akvp1r8xlzf5amk9gmk7b5sabr1wbmg3ak15rppsid7nf9f5dqf";
-    })
   ] ++ optionals stdenv.isDarwin [
     # X11 module requires <gio/gdesktopappinfo.h> which is not installed on Darwin
     # let’s drop that dependency in similar way to how other parts of the library do it
     # e.g. https://gitlab.gnome.org/GNOME/gtk/blob/3.24.4/gtk/gtk-launch.c#L31-33
     ./3.0-darwin-x11.patch
->>>>>>> 8f58e002
   ];
 
   buildInputs = [ libxkbcommon epoxy json-glib isocodes ]
