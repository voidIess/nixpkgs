/* Build configuration used to build glibc, Info files, and locale
   information.

   Note that this derivation has multiple outputs and does not respect the
   standard convention of putting the executables into the first output. The
   first output is `lib` so that the libraries provided by this derivation
   can be accessed directly, e.g.

     "${pkgs.glibc}/lib/ld-linux-x86_64.so.2"

   The executables are put into `bin` output and need to be referenced via
   the `bin` attribute of the main package, e.g.

     "${pkgs.glibc.bin}/bin/ldd".

  The executables provided by glibc typically include `ldd`, `locale`, `iconv`
  but the exact set depends on the library version and the configuration.
*/

{ stdenv, lib
, buildPlatform, hostPlatform
, buildPackages
, fetchurl, fetchpatch ? null
, linuxHeaders ? null
, gd ? null, libpng ? null
, bison
}:

{ name
, withLinuxHeaders ? false
, profilingLibraries ? false
, installLocales ? false
, withGd ? false
, meta
, ...
} @ args:

let
<<<<<<< HEAD
  version = "2.26";
  patchSuffix = "-131";
  sha256 = "1ggnj1hzjym7sn93rbwydcqd562q73lsb7g7kd199g6j9j9hlkp5";
=======
  version = "2.27";
  patchSuffix = "";
  sha256 = "0wpwq7gsm7sd6ysidv0z575ckqdg13cr2njyfgrbgh4f65adwwji";
  cross = if buildPlatform != hostPlatform then hostPlatform else null;
>>>>>>> 938ff540
in

assert withLinuxHeaders -> linuxHeaders != null;
assert withGd -> gd != null && libpng != null;

stdenv.mkDerivation ({
  inherit version installLocales;
  linuxHeaders = if withLinuxHeaders then linuxHeaders else null;

  inherit (stdenv) is64bit;

  enableParallelBuilding = true;

  patches =
    [
      /* Have rpcgen(1) look for cpp(1) in $PATH.  */
      ./rpcgen-path.patch

      /* Allow NixOS and Nix to handle the locale-archive. */
      ./nix-locale-archive.patch

      /* Don't use /etc/ld.so.cache, for non-NixOS systems.  */
      ./dont-use-system-ld-so-cache.patch

      /* Don't use /etc/ld.so.preload, but /etc/ld-nix.so.preload.  */
      ./dont-use-system-ld-so-preload.patch

      /* The command "getconf CS_PATH" returns the default search path
         "/bin:/usr/bin", which is inappropriate on NixOS machines. This
         patch extends the search path by "/run/current-system/sw/bin". */
      ./fix_path_attribute_in_getconf.patch

      /* Allow running with RHEL 6 -like kernels.  The patch adds an exception
        for glibc to accept 2.6.32 and to tag the ELFs as 2.6.32-compatible
        (otherwise the loader would refuse libc).
        Note that glibc will fully work only on their heavily patched kernels
        and we lose early mismatch detection on 2.6.32.

        On major glibc updates we should check that the patched kernel supports
        all the required features.  ATM it's verified up to glibc-2.26-131.
        # HOWTO: check glibc sources for changes in kernel requirements
        git log -p glibc-2.25.. sysdeps/unix/sysv/linux/x86_64/kernel-features.h sysdeps/unix/sysv/linux/kernel-features.h
        # get kernel sources (update the URL)
        mkdir tmp && cd tmp
        curl http://vault.centos.org/6.9/os/Source/SPackages/kernel-2.6.32-696.el6.src.rpm | rpm2cpio - | cpio -idmv
        tar xf linux-*.bz2
        # check syscall presence, for example
        less linux-*?/arch/x86/kernel/syscall_table_32.S
       */
      ./allow-kernel-2.6.32.patch
    ]
    ++ lib.optional stdenv.isx86_64 ./fix-x64-abi.patch
    ++ lib.optional stdenv.hostPlatform.isMusl ./fix-rpc-types-musl-conflicts.patch;

  postPatch =
    ''
      # Needed for glibc to build with the gnumake 3.82
      # http://comments.gmane.org/gmane.linux.lfs.support/31227
      sed -i 's/ot \$/ot:\n\ttouch $@\n$/' manual/Makefile

      # nscd needs libgcc, and we don't want it dynamically linked
      # because we don't want it to depend on bootstrap-tools libs.
      echo "LDFLAGS-nscd += -static-libgcc" >> nscd/Makefile
    '';

  configureFlags =
    [ "-C"
      "--enable-add-ons"
      "--enable-obsolete-nsl"
      "--enable-obsolete-rpc"
      "--sysconfdir=/etc"
      "--enable-stackguard-randomization"
      (if withLinuxHeaders
       then "--with-headers=${linuxHeaders}/include"
       else "--without-headers")
      (if profilingLibraries
       then "--enable-profile"
       else "--disable-profile")
    ] ++ lib.optionals withLinuxHeaders [
      "--enable-kernel=3.2.0" # can't get below with glibc >= 2.26
    ] ++ lib.optionals (hostPlatform != buildPlatform) [
      (if hostPlatform.platform.gcc.float or (hostPlatform.parsed.abi.float or "hard") == "soft"
       then "--without-fp"
       else "--with-fp")
      "--with-__thread"
    ] ++ lib.optionals (hostPlatform == buildPlatform && hostPlatform.isAarch32) [
      "--host=arm-linux-gnueabi"
      "--build=arm-linux-gnueabi"

      # To avoid linking with -lgcc_s (dynamic link)
      # so the glibc does not depend on its compiler store path
      "libc_cv_as_needed=no"
    ] ++ lib.optional withGd "--with-gd";

  installFlags = [ "sysconfdir=$(out)/etc" ];

  outputs = [ "out" "bin" "dev" "static" ];

  depsBuildBuild = [ buildPackages.stdenv.cc ];
  nativeBuildInputs = [ bison ];
  buildInputs = lib.optionals withGd [ gd libpng ];

  # Needed to install share/zoneinfo/zone.tab.  Set to impure /bin/sh to
  # prevent a retained dependency on the bootstrap tools in the stdenv-linux
  # bootstrap.
  BASH_SHELL = "/bin/sh";
}

// (removeAttrs args [ "withLinuxHeaders" "withGd" ]) //

{
  name = name + "-${version}${patchSuffix}";

  src = fetchurl {
    url = "mirror://gnu/glibc/glibc-${version}.tar.xz";
    inherit sha256;
  };

  # Remove absolute paths from `configure' & co.; build out-of-tree.
  preConfigure = ''
    export PWD_P=$(type -tP pwd)
    for i in configure io/ftwtest-sh; do
        # Can't use substituteInPlace here because replace hasn't been
        # built yet in the bootstrap.
        sed -i "$i" -e "s^/bin/pwd^$PWD_P^g"
    done

    mkdir ../build
    cd ../build

    configureScript="`pwd`/../$sourceRoot/configure"

    ${lib.optionalString (stdenv.cc.libc != null)
      ''makeFlags="$makeFlags BUILD_LDFLAGS=-Wl,-rpath,${stdenv.cc.libc}/lib"''
    }


  '' + lib.optionalString (hostPlatform != buildPlatform) ''
    sed -i s/-lgcc_eh//g "../$sourceRoot/Makeconfig"

    cat > config.cache << "EOF"
    libc_cv_forced_unwind=yes
    libc_cv_c_cleanup=yes
    libc_cv_gnu89_inline=yes
    EOF
  '';

  preBuild = lib.optionalString withGd "unset NIX_DONT_SET_RPATH";

  meta = {
    homepage = http://www.gnu.org/software/libc/;
    description = "The GNU C Library";

    longDescription =
      '' Any Unix-like operating system needs a C library: the library which
         defines the "system calls" and other basic facilities such as
         open, malloc, printf, exit...

         The GNU C library is used as the C library in the GNU system and
         most systems with the Linux kernel.
      '';

    license = lib.licenses.lgpl2Plus;

    maintainers = [ lib.maintainers.eelco ];
    platforms = lib.platforms.linux;
  } // meta;
}

// lib.optionalAttrs (hostPlatform != buildPlatform) {
  preInstall = null; # clobber the native hook

  dontStrip = true;

  separateDebugInfo = false; # this is currently broken for crossDrv

  # To avoid a dependency on the build system 'bash'.
  preFixup = ''
    rm -f $bin/bin/{ldd,tzselect,catchsegv,xtrace}
  '';
})<|MERGE_RESOLUTION|>--- conflicted
+++ resolved
@@ -36,16 +36,9 @@
 } @ args:
 
 let
-<<<<<<< HEAD
-  version = "2.26";
-  patchSuffix = "-131";
-  sha256 = "1ggnj1hzjym7sn93rbwydcqd562q73lsb7g7kd199g6j9j9hlkp5";
-=======
   version = "2.27";
   patchSuffix = "";
   sha256 = "0wpwq7gsm7sd6ysidv0z575ckqdg13cr2njyfgrbgh4f65adwwji";
-  cross = if buildPlatform != hostPlatform then hostPlatform else null;
->>>>>>> 938ff540
 in
 
 assert withLinuxHeaders -> linuxHeaders != null;
