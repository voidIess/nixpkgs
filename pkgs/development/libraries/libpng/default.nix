--- conflicted
+++ resolved
@@ -1,30 +1,25 @@
-{ stdenv, fetchurl, zlib, apngSupport ? false}:
+{ stdenv, fetchurl, zlib, apngSupport ? false }:
 
 assert zlib != null;
 
-<<<<<<< HEAD
-stdenv.mkDerivation rec {
-  name = "libpng-1.6.3";
+let
+  version = "1.6.3";
+  sha256 = "0i8gz8mbkygc0ny7aa2i2wiavysxy6fdaphl52l49fb3hv9w1v65";
+  patch_src = fetchurl {
+    url = "mirror://sourceforge/libpng-apng/libpng-${version}-apng.patch.gz";
+    sha256 = "0fjnb6cgbj2c7ggl0qzcnliml2ylrjxzigp89vw0hxq221k5mlsx";
+  };
+  whenPatched = stdenv.lib.optionalString apngSupport;
 
-  src = fetchurl {
-    url = "mirror://sourceforge/libpng/${name}.tar.xz";
-    sha256 = "0i8gz8mbkygc0ny7aa2i2wiavysxy6fdaphl52l49fb3hv9w1v65";
-=======
-let whenPatched = stdenv.lib.optionalString apngSupport;
-    version = "1.6.2";
-    patch_src = fetchurl {
-      url = "mirror://sourceforge/libpng-apng/libpng-${version}-apng.patch.gz";
-      sha256 = "0fy7p197ilr9phwqqk9h91s1mc28r6gj0w2ilrw5liagi71z75j1";
-    };
-
-in stdenv.mkDerivation (rec {
+in stdenv.mkDerivation rec {
   name = "libpng" + whenPatched "-apng" + "-${version}";
 
   src = fetchurl {
     url = "mirror://sourceforge/libpng/libpng-${version}.tar.xz";
-    sha256 = "1pljkqjqgyz8c32w8fipd9f0v2gcyhah2ypp0h7ya1r1q85sk5qw";
->>>>>>> 4fb87e91
+    inherit sha256;
   };
+
+  postPatch = whenPatched "gunzip < ${patch_src} | patch -Np1";
 
   propagatedBuildInputs = [ zlib ];
 
@@ -38,10 +33,4 @@
     license = "free-non-copyleft"; # http://www.libpng.org/pub/png/src/libpng-LICENSE.txt
     platforms = stdenv.lib.platforms.all;
   };
-} // stdenv.lib.optionalAttrs apngSupport {
-
-  postPatch = ''
-    gunzip < ${patch_src} | patch -Np1
-  '';
-
-})+}