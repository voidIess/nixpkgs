--- conflicted
+++ resolved
@@ -29,7 +29,6 @@
     ++ optional stdenv.isDarwin "ABI=64"
     ++ optional stdenv.is64bit "--with-pic"
     ;
-  dontDisableStatic = withStatic;
 
   doCheck = true;
 
@@ -67,8 +66,4 @@
     platforms = platforms.all;
     maintainers = [ maintainers.simons ];
   };
-<<<<<<< HEAD
-}
-=======
-}
->>>>>>> 9de96694
+}