--- conflicted
+++ resolved
@@ -8,7 +8,6 @@
     sha256 = "bbfac3ed6bfbc2823d3775ebb931087371e142bb0e9bb1bee51a76a6e0078690";
   };
 
-<<<<<<< HEAD
   # The -fforce-mem flag has been removed in GCC 4.3.
   preConfigure = ''
     substituteInPlace configure --replace "-fforce-mem" ""
@@ -16,10 +15,6 @@
 
   meta = {
     homepage = http://sourceforge.net/projects/mad/;
-    description = "MAD, a high-quality, fixed-point, MPEG audio decoder supporting MPEG-1 and MPEG-2.";
-=======
-  meta = {
     description = "A high-quality, fixed-point MPEG audio decoder supporting MPEG-1 and MPEG-2";
->>>>>>> 808f12e3
   };
 }