<<<<<<< HEAD
{ stdenv, fetchurl, glib, pkgconfig, mesa, libX11, libXext, libXfixes
, libXdamage, libXcomposite, libXi, libxcb, cogl, pango, atk, json-glib, 
gobjectIntrospection, gtk3
=======
{ stdenv, fetchurl, glib, pkgconfig, libGLU_combined, libX11, libXext, libXfixes
, libXdamage, libXcomposite, libXi, libxcb, cogl, pango, atk, json-glib,
gobjectIntrospection, gtk3, gnome3
>>>>>>> da86dadb
}:

let
  pname = "clutter";
  version = "1.26.2";
in
stdenv.mkDerivation rec {
  name = "${pname}-${version}";

  src = fetchurl {
    url = "mirror://gnome/sources/${pname}/${gnome3.versionBranch version}/${name}.tar.xz";
    sha256 = "0mif1qnrpkgxi43h7pimim6w6zwywa16ixcliw0yjm9hk0a368z7";
  };

  buildInputs = [ gtk3 ];
  nativeBuildInputs = [ pkgconfig ];
  propagatedBuildInputs =
<<<<<<< HEAD
    [ libX11 mesa libXext libXfixes libXdamage libXcomposite libXi cogl pango
=======
    [ libX11 libGLU_combined libXext libXfixes libXdamage libXcomposite libXi cogl pango
>>>>>>> da86dadb
      atk json-glib gobjectIntrospection libxcb
    ];

  configureFlags = [ "--enable-introspection" ]; # needed by muffin AFAIK

  #doCheck = true; # no tests possible without a display

  passthru = {
    updateScript = gnome3.updateScript {
      packageName = pname;
    };
  };

  meta = {
    description = "Library for creating fast, dynamic graphical user interfaces";

    longDescription =
      '' Clutter is free software library for creating fast, compelling,
         portable, and dynamic graphical user interfaces.  It is a core part
         of MeeGo, and is supported by the open source community.  Its
         development is sponsored by Intel.

         Clutter uses OpenGL for rendering (and optionally OpenGL|ES for use
         on mobile and embedded platforms), but wraps an easy to use,
         efficient, flexible API around GL's complexity.

         Clutter enforces no particular user interface style, but provides a
         rich, generic foundation for higher-level toolkits tailored to
         specific needs.
      '';

    license = stdenv.lib.licenses.lgpl2Plus;
    homepage = http://www.clutter-project.org/;

    maintainers = with stdenv.lib.maintainers; [ lethalman ];
    platforms = stdenv.lib.platforms.mesaPlatforms;
  };
}<|MERGE_RESOLUTION|>--- conflicted
+++ resolved
@@ -1,12 +1,6 @@
-<<<<<<< HEAD
-{ stdenv, fetchurl, glib, pkgconfig, mesa, libX11, libXext, libXfixes
-, libXdamage, libXcomposite, libXi, libxcb, cogl, pango, atk, json-glib, 
-gobjectIntrospection, gtk3
-=======
 { stdenv, fetchurl, glib, pkgconfig, libGLU_combined, libX11, libXext, libXfixes
 , libXdamage, libXcomposite, libXi, libxcb, cogl, pango, atk, json-glib,
 gobjectIntrospection, gtk3, gnome3
->>>>>>> da86dadb
 }:
 
 let
@@ -24,11 +18,7 @@
   buildInputs = [ gtk3 ];
   nativeBuildInputs = [ pkgconfig ];
   propagatedBuildInputs =
-<<<<<<< HEAD
-    [ libX11 mesa libXext libXfixes libXdamage libXcomposite libXi cogl pango
-=======
     [ libX11 libGLU_combined libXext libXfixes libXdamage libXcomposite libXi cogl pango
->>>>>>> da86dadb
       atk json-glib gobjectIntrospection libxcb
     ];
 
