{ lib, stdenv, fetchurl, libgcrypt }:

stdenv.mkDerivation rec {
  name = "libmicrohttpd-0.9.44";

  src = fetchurl {
    url = "mirror://gnu/libmicrohttpd/${name}.tar.gz";
    sha256 = "07j1p21rvbrrfpxngk8xswzkmjkh94bp1971xfjh1p0ja709qwzj";
  };

<<<<<<< HEAD
  outputs = [ "dev" "out" "docdev" ];
=======
  outputs = [ "out" "info" ];
>>>>>>> b809f886

  buildInputs = [ libgcrypt ];

  preCheck =
    # Since `localhost' can't be resolved in a chroot, work around it.
    '' for i in "src/test"*"/"*.[ch]
       do
         sed -i "$i" -es/localhost/127.0.0.1/g
       done
    '';

  # Disabled because the tests can time-out.
  doCheck = false;

  meta = {
    description = "Embeddable HTTP server library";

    longDescription = ''
      GNU libmicrohttpd is a small C library that is supposed to make
      it easy to run an HTTP server as part of another application.
    '';

    license = lib.licenses.lgpl2Plus;

    homepage = http://www.gnu.org/software/libmicrohttpd/;

    maintainers = [ lib.maintainers.eelco ];
  };
}<|MERGE_RESOLUTION|>--- conflicted
+++ resolved
@@ -8,11 +8,7 @@
     sha256 = "07j1p21rvbrrfpxngk8xswzkmjkh94bp1971xfjh1p0ja709qwzj";
   };
 
-<<<<<<< HEAD
   outputs = [ "dev" "out" "docdev" ];
-=======
-  outputs = [ "out" "info" ];
->>>>>>> b809f886
 
   buildInputs = [ libgcrypt ];
 
