{ lib, stdenv, fetchurl, ocaml, findlib }:

if lib.versionOlder ocaml.version "4.08"
then throw "dune is not available for OCaml ${ocaml.version}"
else

stdenv.mkDerivation rec {
  pname = "dune";
  version = "2.8.2";

  src = fetchurl {
    url = "https://github.com/ocaml/dune/releases/download/${version}/dune-${version}.tbz";
    sha256 = "07mf6pnmv1a6wh4la45zf6cn6qy2vcmz4xgx0djj75kw1wiyii72";
  };

  buildInputs = [ ocaml findlib ];

  buildFlags = "release";

  dontAddPrefix = true;

  installFlags = [ "PREFIX=${placeholder "out"}" "LIBDIR=$(OCAMLFIND_DESTDIR)" ];

  meta = {
    homepage = "https://dune.build/";
    description = "A composable build system";
<<<<<<< HEAD
    changelog = "https://github.com/ocaml/dune/releases/tag/${version}";
    maintainers = [ lib.maintainers.vbgl lib.maintainers.marsam ];
    license = lib.licenses.mit;
=======
    changelog = "https://github.com/ocaml/dune/blob/${version}/CHANGES.md";
    maintainers = [ stdenv.lib.maintainers.vbgl stdenv.lib.maintainers.marsam ];
    license = stdenv.lib.licenses.mit;
>>>>>>> 9d6fd2ba
    inherit (ocaml.meta) platforms;
  };
}<|MERGE_RESOLUTION|>--- conflicted
+++ resolved
@@ -24,15 +24,9 @@
   meta = {
     homepage = "https://dune.build/";
     description = "A composable build system";
-<<<<<<< HEAD
-    changelog = "https://github.com/ocaml/dune/releases/tag/${version}";
+    changelog = "https://github.com/ocaml/dune/blob/${version}/CHANGES.md";
     maintainers = [ lib.maintainers.vbgl lib.maintainers.marsam ];
     license = lib.licenses.mit;
-=======
-    changelog = "https://github.com/ocaml/dune/blob/${version}/CHANGES.md";
-    maintainers = [ stdenv.lib.maintainers.vbgl stdenv.lib.maintainers.marsam ];
-    license = stdenv.lib.licenses.mit;
->>>>>>> 9d6fd2ba
     inherit (ocaml.meta) platforms;
   };
 }