{ buildPythonPackage
, fetchPypi
, lib
, fetchpatch
, sphinx
, flake8
, pytest
, pytestcov
, pytest-flakes
, pytestpep8
}:

buildPythonPackage rec {
  version = "1.5.2";
  pname = "portalocker";

  src = fetchPypi {
    inherit pname version;
<<<<<<< HEAD
    sha256 = "dac62e53e5670cb40d2ee4cdc785e6b829665932c3ee75307ad677cf5f7d2e9f";
=======
    sha256 = "17rfgmgwyxyng8q7bvn369cncadqws2wgkg45q6v8337wm9jxins";
>>>>>>> ab0a8286
  };

  checkInputs = [
    sphinx
    flake8
    pytest
    pytestcov
    pytest-flakes
    pytestpep8
  ];

  meta = with lib; {
    description = "A library to provide an easy API to file locking";
    homepage = https://github.com/WoLpH/portalocker;
    license = licenses.psfl;
    maintainers = with maintainers; [ jonringer ];
    platforms = platforms.unix; # Windows has a dependency on pypiwin32
  };
}<|MERGE_RESOLUTION|>--- conflicted
+++ resolved
@@ -16,11 +16,7 @@
 
   src = fetchPypi {
     inherit pname version;
-<<<<<<< HEAD
-    sha256 = "dac62e53e5670cb40d2ee4cdc785e6b829665932c3ee75307ad677cf5f7d2e9f";
-=======
     sha256 = "17rfgmgwyxyng8q7bvn369cncadqws2wgkg45q6v8337wm9jxins";
->>>>>>> ab0a8286
   };
 
   checkInputs = [
