--- conflicted
+++ resolved
@@ -1,19 +1,14 @@
-<<<<<<< HEAD
-{ lib, fetchPypi, buildPythonPackage, isPy27, isPy3k
-, numpy, enum34, futures, pathlib
-=======
 { lib
 , fetchPypi
 , buildPythonPackage
 , isPy27
+, isPy3k
 , numpy
 , imagecodecs-lite
 , enum34
 , futures
 , pathlib
->>>>>>> 97da2d22
 , pytest
-, imagecodecs-lite
 }:
 
 buildPythonPackage rec {
@@ -39,20 +34,15 @@
     pytest
   '';
 
-<<<<<<< HEAD
-  propagatedBuildInputs = [ numpy ]
-    ++ lib.optionals isPy27 [ futures enum34 pathlib ]
-    ++ lib.optionals isPy3k [ imagecodecs-lite ];
-=======
   propagatedBuildInputs = [
     numpy
+  ] ++ lib.optionals isPy3k [
     imagecodecs-lite
   ] ++ lib.optionals isPy27 [
     futures
     enum34
     pathlib
   ];
->>>>>>> 97da2d22
 
   meta = with lib; {
     description = "Read and write image data from and to TIFF files.";
