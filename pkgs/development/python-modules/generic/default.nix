--- conflicted
+++ resolved
@@ -19,8 +19,7 @@
 
 , installCommand ?
     ''
-<<<<<<< HEAD
-      easy_install --prefix="$out" .
+      easy_install --always-unzip --prefix="$out" .
 
       # A pth file might have been generated to load the package from
       # within its own site-packages, rename this package not to
@@ -35,9 +34,6 @@
       # cause collisions. If pth files are to be processed a
       # corresponding site.py needs to be included in the PYTHONPATH.
       rm -f "$out/lib/${python.libPrefix}"/site-packages/site.py*
-=======
-      easy_install --always-unzip --prefix="$out" .
->>>>>>> 5c564f26
     ''
     
 , buildPhase ? "true"
