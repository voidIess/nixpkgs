{ stdenv
, buildPythonPackage
, fetchPypi
}:

buildPythonPackage rec {
  pname = "Yapsy";
  version = "1.12.0";

  src = fetchPypi {
    inherit pname version;
<<<<<<< HEAD
    sha256 = "f08cb229a96f14cc0b1d4b68cb7c111d1020ab8c3989b426d3aa39b82d6a3e3c";
=======
    sha256 = "0g1yd8nvhfdasckb929rijmj040x25ycns2b3l5wq53gm4lv537h";
>>>>>>> eceb2b06
  };

  meta = with stdenv.lib; {
    homepage = http://yapsy.sourceforge.net/;
    description = "Yet another plugin system";
    license = licenses.bsd0;
  };

}<|MERGE_RESOLUTION|>--- conflicted
+++ resolved
@@ -9,11 +9,7 @@
 
   src = fetchPypi {
     inherit pname version;
-<<<<<<< HEAD
     sha256 = "f08cb229a96f14cc0b1d4b68cb7c111d1020ab8c3989b426d3aa39b82d6a3e3c";
-=======
-    sha256 = "0g1yd8nvhfdasckb929rijmj040x25ycns2b3l5wq53gm4lv537h";
->>>>>>> eceb2b06
   };
 
   meta = with stdenv.lib; {
