--- conflicted
+++ resolved
@@ -4,16 +4,10 @@
 pythonImportsCheckPhase () {
     echo "Executing pythonImportsCheckPhase"
 
-<<<<<<< HEAD
     if [ -n "${pythonImportsCheck[@]-}" ]; then
         echo "Check whether the following modules can be imported: ${pythonImportsCheck[@]}"
         export PYTHON_IMPORTS_CHECK="${pythonImportsCheck[@]}"
-        cd $out && eval "@pythonCheckInterpreter@ -c 'import os; import importlib; list(map(lambda mod: importlib.import_module(mod), os.environ[\"PYTHON_IMPORTS_CHECK\"].split()))'"
-=======
-    if [ -n "$pythonImportsCheck" ]; then
-        echo "Check whether the following modules can be imported: $pythonImportsCheck"
-        ( cd $out && eval "@pythonCheckInterpreter@ -c 'import os; import importlib; list(map(lambda mod: importlib.import_module(mod), os.environ[\"pythonImportsCheck\"].split()))'" )
->>>>>>> 3aa6dcf2
+        ( cd $out && eval "@pythonCheckInterpreter@ -c 'import os; import importlib; list(map(lambda mod: importlib.import_module(mod), os.environ[\"PYTHON_IMPORTS_CHECK\"].split()))'" )
     fi
 }
 
