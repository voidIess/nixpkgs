{ stdenv, lib, fetchurl, tzdata, iana_etc, libcCross
, pkgconfig
, pcre
, Security }:

let
<<<<<<< HEAD
  loader386 = "${glibc.out}/lib/ld-linux.so.2";
  loaderAmd64 = "${glibc.out}/lib/ld-linux-x86-64.so.2";
  loaderArm = "${glibc.out}/lib/ld-linux.so.3";
  srcs = {
    golang = fetchurl {
      url = https://github.com/golang/go/archive/go1.4.2.tar.gz;
      sha256 = "3e5d07bc5214a1ffe187cf6406c5b5a80ee44f12f6bca97a5463db0afee2f6ac";
    };
    tools = fetchgit {
      url = https://github.com/golang/tools.git;
      rev = "c836fe615a448dbf9ff5448c1aa657479a0d0aeb";
      sha256 = "0q9jnhmgmm3xzjss7ndsi6nyykmmb1y984n98118c2sipi183xp5";
    };
  };
=======
  libc = if stdenv ? "cross" then libcCross else stdenv.cc.libc;
>>>>>>> 33373d93
in

stdenv.mkDerivation rec {
  name = "go-${version}";
  version = "1.4.2";

  src = fetchurl {
    url = "https://github.com/golang/go/archive/go${version}.tar.gz";
    sha256 = "3e5d07bc5214a1ffe187cf6406c5b5a80ee44f12f6bca97a5463db0afee2f6ac";
  };

  nativeBuildInputs = [ pkgconfig ];
  buildInputs = [ pcre ];
  propagatedBuildInputs = lib.optional stdenv.isDarwin Security;

  # I'm not sure what go wants from its 'src', but the go installation manual
  # describes an installation keeping the src.
  preUnpack = ''
    mkdir -p $out/share
    cd $out/share
  '';

  prePatch = ''
    # Ensure that the source directory is named go
    cd ..
    if [ ! -d go ]; then
      mv * go
    fi

    cd go
    patchShebangs ./ # replace /bin/bash

    # Disabling the 'os/http/net' tests (they want files not available in
    # chroot builds)
    rm src/net/{multicast_test.go,parse_test.go,port_test.go}
    # !!! substituteInPlace does not seems to be effective.
    # The os test wants to read files in an existing path. Just don't let it be /usr/bin.
    sed -i 's,/usr/bin,'"`pwd`", src/os/os_test.go
    sed -i 's,/bin/pwd,'"`type -P pwd`", src/os/os_test.go
    # Disable the unix socket test
    sed -i '/TestShutdownUnix/areturn' src/net/net_test.go
    # Disable the hostname test
    sed -i '/TestHostname/areturn' src/os/os_test.go
    # ParseInLocation fails the test
    sed -i '/TestParseInSydney/areturn' src/time/format_test.go

    sed -i 's,/etc/protocols,${iana_etc}/etc/protocols,' src/net/lookup_unix.go
  '' + lib.optionalString stdenv.isLinux ''
    sed -i 's,/usr/share/zoneinfo/,${tzdata}/share/zoneinfo/,' src/time/zoneinfo_unix.go

    # Find the loader dynamically
    LOADER="$(find ${libc}/lib -name ld-linux\* | head -n 1)"

    # Replace references to the loader
    find src/cmd -name asm.c -exec sed -i "s,/lib/ld-linux.*\.so\.[0-9],$LOADER," {} \;
  '' + lib.optionalString stdenv.isDarwin ''
    sed -i 's,"/etc","'"$TMPDIR"'",' src/os/os_test.go
    sed -i 's,/_go_os_test,'"$TMPDIR"'/_go_os_test,' src/os/path_test.go
    sed -i '/TestRead0/areturn' src/os/os_test.go
    sed -i '/TestSystemRoots/areturn' src/crypto/x509/root_darwin_test.go
    sed -i '/TestDialDualStackLocalhost/areturn' src/net/dial_test.go

    # remove IP resolving tests, on darwin they can find fe80::1%lo while expecting ::1
    sed -i '/TestResolveIPAddr/areturn' src/net/ipraw_test.go
    sed -i '/TestResolveTCPAddr/areturn' src/net/tcp_test.go
    sed -i '/TestResolveUDPAddr/areturn' src/net/udp_test.go

    touch $TMPDIR/group $TMPDIR/hosts $TMPDIR/passwd
  '';

  patches = [
    ./cacert-1.4.patch
    ./remove-tools-1.4.patch
  ];

  GOOS = if stdenv.isDarwin then "darwin" else "linux";
  GOARCH = if stdenv.isDarwin then "amd64"
           else if stdenv.system == "i686-linux" then "386"
           else if stdenv.system == "x86_64-linux" then "amd64"
           else if stdenv.isArm then "arm"
           else throw "Unsupported system";
  GOARM = stdenv.lib.optionalString (stdenv.system == "armv5tel-linux") "5";
  GO386 = 387; # from Arch: don't assume sse2 on i686
  CGO_ENABLED = 1;

  # The go build actually checks for CC=*/clang and does something different, so we don't
  # just want the generic `cc` here.
  CC = if stdenv.isDarwin then "clang" else "cc";

  installPhase = ''
    mkdir -p "$out/bin"
    export GOROOT="$(pwd)/"
    export GOBIN="$out/bin"
    export PATH="$GOBIN:$PATH"
    cd ./src
    ./all.bash
  '';

  setupHook = ./setup-hook.sh;

  meta = with stdenv.lib; {
    branch = "1.4";
    homepage = http://golang.org/;
    description = "The Go Programming language";
    license = licenses.bsd3;
    maintainers = with maintainers; [ cstrahan wkennington ];
    platforms = platforms.linux ++ platforms.darwin;
  };
}<|MERGE_RESOLUTION|>--- conflicted
+++ resolved
@@ -4,24 +4,7 @@
 , Security }:
 
 let
-<<<<<<< HEAD
-  loader386 = "${glibc.out}/lib/ld-linux.so.2";
-  loaderAmd64 = "${glibc.out}/lib/ld-linux-x86-64.so.2";
-  loaderArm = "${glibc.out}/lib/ld-linux.so.3";
-  srcs = {
-    golang = fetchurl {
-      url = https://github.com/golang/go/archive/go1.4.2.tar.gz;
-      sha256 = "3e5d07bc5214a1ffe187cf6406c5b5a80ee44f12f6bca97a5463db0afee2f6ac";
-    };
-    tools = fetchgit {
-      url = https://github.com/golang/tools.git;
-      rev = "c836fe615a448dbf9ff5448c1aa657479a0d0aeb";
-      sha256 = "0q9jnhmgmm3xzjss7ndsi6nyykmmb1y984n98118c2sipi183xp5";
-    };
-  };
-=======
   libc = if stdenv ? "cross" then libcCross else stdenv.cc.libc;
->>>>>>> 33373d93
 in
 
 stdenv.mkDerivation rec {
@@ -73,7 +56,7 @@
     sed -i 's,/usr/share/zoneinfo/,${tzdata}/share/zoneinfo/,' src/time/zoneinfo_unix.go
 
     # Find the loader dynamically
-    LOADER="$(find ${libc}/lib -name ld-linux\* | head -n 1)"
+    LOADER="$(find ${libc.out or libc}/lib -name ld-linux\* | head -n 1)"
 
     # Replace references to the loader
     find src/cmd -name asm.c -exec sed -i "s,/lib/ld-linux.*\.so\.[0-9],$LOADER," {} \;
