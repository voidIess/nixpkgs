{ stdenv, cmake, fetch, libcxx, libunwind, llvm, version
, enableShared ? true }:

stdenv.mkDerivation {
  pname = "libc++abi";
  inherit version;

  src = fetch "libcxxabi" "1q8lrbh68a9v4lr88b8xsjpmwx5z96sa5wnkb92xx7ccm1ssq6z7";

  nativeBuildInputs = [ cmake ];
  buildInputs = stdenv.lib.optional (!stdenv.isDarwin && !stdenv.isFreeBSD && !stdenv.hostPlatform.isWasm) libunwind;

  cmakeFlags = stdenv.lib.optionals (stdenv.hostPlatform.useLLVM or false) [
    "-DLLVM_ENABLE_LIBCXX=ON"
    "-DLIBCXXABI_USE_LLVM_UNWINDER=ON"
  ] ++ stdenv.lib.optionals stdenv.hostPlatform.isWasm [
    "-DLIBCXXABI_ENABLE_THREADS=OFF"
    "-DLIBCXXABI_ENABLE_EXCEPTIONS=OFF"
  ] ++ stdenv.lib.optionals (!enableShared) [
    "-DLIBCXXABI_ENABLE_SHARED=OFF"
  ];

  patches = [ ./libcxxabi-no-threads.patch ];

  postUnpack = ''
    unpackFile ${libcxx.src}
    unpackFile ${llvm.src}
    cmakeFlags+=" -DLLVM_PATH=$PWD/$(ls -d llvm-*) -DLIBCXXABI_LIBCXX_PATH=$PWD/$(ls -d libcxx-*)"
  '' + stdenv.lib.optionalString stdenv.isDarwin ''
    export TRIPLE=x86_64-apple-darwin
  '' + stdenv.lib.optionalString stdenv.hostPlatform.isMusl ''
    patch -p1 -d $(ls -d libcxx-*) -i ${../libcxx-0001-musl-hacks.patch}
  '' + stdenv.lib.optionalString stdenv.hostPlatform.isWasm ''
    patch -p1 -d $(ls -d llvm-*) -i ${./libcxxabi-wasm.patch}
  '';

  installPhase = if stdenv.isDarwin
    then ''
      for file in lib/*.dylib; do
        # this should be done in CMake, but having trouble figuring out
        # the magic combination of necessary CMake variables
        # if you fancy a try, take a look at
        # https://gitlab.kitware.com/cmake/community/-/wikis/doc/cmake/RPATH-handling
        install_name_tool -id $out/$file $file
      done
      make install
      install -d 755 $out/include
      install -m 644 ../include/*.h $out/include
    ''
    else ''
      install -d -m 755 $out/include $out/lib
      install -m 644 lib/libc++abi.a $out/lib
      install -m 644 ../include/cxxabi.h $out/include
    '' + stdenv.lib.optionalString enableShared ''
      install -m 644 lib/libc++abi.so.1.0 $out/lib
      ln -s libc++abi.so.1.0 $out/lib/libc++abi.so
      ln -s libc++abi.so.1.0 $out/lib/libc++abi.so.1
    '';

  meta = {
<<<<<<< HEAD
    homepage = https://libcxxabi.llvm.org/;
=======
    homepage = "http://libcxxabi.llvm.org/";
>>>>>>> a584339f
    description = "A new implementation of low level support for a standard C++ library";
    license = with stdenv.lib.licenses; [ ncsa mit ];
    maintainers = with stdenv.lib.maintainers; [ vlstill ];
    platforms = stdenv.lib.platforms.all;
  };
}<|MERGE_RESOLUTION|>--- conflicted
+++ resolved
@@ -58,11 +58,7 @@
     '';
 
   meta = {
-<<<<<<< HEAD
-    homepage = https://libcxxabi.llvm.org/;
-=======
     homepage = "http://libcxxabi.llvm.org/";
->>>>>>> a584339f
     description = "A new implementation of low level support for a standard C++ library";
     license = with stdenv.lib.licenses; [ ncsa mit ];
     maintainers = with stdenv.lib.maintainers; [ vlstill ];
