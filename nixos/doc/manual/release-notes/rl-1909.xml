<section xmlns="http://docbook.org/ns/docbook"
         xmlns:xlink="http://www.w3.org/1999/xlink"
         xmlns:xi="http://www.w3.org/2001/XInclude"
         version="5.0"
         xml:id="sec-release-19.09">
 <title>Release 19.09 (“Loris”, 2019/09/??)</title>

 <section xmlns="http://docbook.org/ns/docbook"
         xmlns:xlink="http://www.w3.org/1999/xlink"
         xmlns:xi="http://www.w3.org/2001/XInclude"
         version="5.0"
         xml:id="sec-release-19.09-highlights">
  <title>Highlights</title>

  <para>
   In addition to numerous new and upgraded packages, this release has the
   following highlights:
  </para>

  <itemizedlist>
   <listitem>
    <para>
     End of support is planned for end of April 2020, handing over to 20.03.
    </para>
   </listitem>
   <listitem>
    <para>
     PHP now defaults to PHP 7.3, updated from 7.2.
    </para>
   </listitem>
   <listitem>
    <para>
     PHP 7.1 is no longer supported due to upstream not supporting this version for the entire lifecycle of the 19.09 release.
    </para>
   </listitem>
  </itemizedlist>
 </section>

 <section xmlns="http://docbook.org/ns/docbook"
         xmlns:xlink="http://www.w3.org/1999/xlink"
         xmlns:xi="http://www.w3.org/2001/XInclude"
         version="5.0"
         xml:id="sec-release-19.09-new-services">
  <title>New Services</title>

  <para>
   The following new services were added since the last release:
  </para>

 </section>

 <section xmlns="http://docbook.org/ns/docbook"
         xmlns:xlink="http://www.w3.org/1999/xlink"
         xmlns:xi="http://www.w3.org/2001/XInclude"
         version="5.0"
         xml:id="sec-release-19.09-incompatibilities">
  <title>Backward Incompatibilities</title>

  <para>
   When upgrading from a previous release, please be aware of the following
   incompatible changes:
  </para>

  <itemizedlist>
   <listitem>
    <para>
     Buildbot no longer supports Python 2, as support was dropped upstream in
     version 2.0.0. Configurations may need to be modified to make them
     compatible with Python 3.
    </para>
   </listitem>
   <listitem>
    <para>
     PostgreSQL now uses
     <filename class="directory">/run/postgresql</filename> as its socket
     directory instead of <filename class="directory">/tmp</filename>. So
     if you run an application like eg. Nextcloud, where you need to use
     the Unix socket path as the database host name, you need to change it
     accordingly.
    </para>
   </listitem>
   <listitem>
    <para>
     The options <option>services.prometheus.alertmanager.user</option> and
     <option>services.prometheus.alertmanager.group</option> have been removed
     because the alertmanager service is now using systemd's <link
     xlink:href="http://0pointer.net/blog/dynamic-users-with-systemd.html">
     DynamicUser mechanism</link> which obviates these options.
    </para>
   </listitem>
   <listitem>
    <para>
     The NetworkManager systemd unit was renamed back from network-manager.service to
     NetworkManager.service for better compatibility with other applications expecting this name.
     The same applies to ModemManager where modem-manager.service is now called ModemManager.service again.
    </para>
   </listitem>
   <listitem>
    <para>
     The <option>services.nzbget.configFile</option> and <option>services.nzbget.openFirewall</option>
     options were removed as they are managed internally by the nzbget. The
     <option>services.nzbget.dataDir</option> option hadn't actually been used by
     the module for some time and so was removed as cleanup.
    </para>
   </listitem>
   <listitem>
    <para>
     The <option>services.mysql.pidDir</option> option was removed, as it was only used by the wordpress
     apache-httpd service to wait for mysql to have started up.
     This can be accomplished by either describing a dependency on mysql.service (preferred)
     or waiting for the (hardcoded) <filename>/run/mysqld/mysql.sock</filename> file to appear.
    </para>
   </listitem>
   <listitem>
    <para>
     The <option>services.emby.enable</option> module has been removed, see
     <option>services.jellyfin.enable</option> instead for a free software fork of Emby.

     See the Jellyfin documentation:
     <link xlink:href="https://jellyfin.readthedocs.io/en/latest/administrator-docs/migrate-from-emby/">
       Migrating from Emby to Jellyfin
     </link>
    </para>
   </listitem>
   <listitem>
     <para>
     IPv6 Privacy Extensions are now enabled by default for undeclared
     interfaces. The previous behaviour was quite misleading — even though
     the default value for
     <option>networking.interfaces.*.preferTempAddress</option> was
     <literal>true</literal>, undeclared interfaces would not prefer temporary
     addresses. Now, interfaces not mentioned in the config will prefer
     temporary addresses. EUI64 addresses can still be set as preferred by
     explicitly setting the option to <literal>false</literal> for the
     interface in question.
    </para>
   </listitem>
   <listitem>
    <para>
     Since Bittorrent Sync was superseded by Resilio Sync in 2016, the
     <literal>bittorrentSync</literal>, <literal>bittorrentSync14</literal>,
     and <literal>bittorrentSync16</literal> packages have been removed in
     favor of <literal>resilio-sync</literal>.
    </para>
    <para>
     The corresponding module, <option>services.btsync</option> has been
     replaced by the <option>services.resilio</option> module.
    </para>
   </listitem>
   <listitem>
    <para>
     The httpd service no longer attempts to start the postgresql service. If you have come to depend
     on this behaviour then you can preserve the behavior with the following configuration:
     <literal>systemd.services.httpd.after = [ "postgresql.service" ];</literal>
    </para>
    <para>
     The option <option>services.httpd.extraSubservices</option> has been
     marked as deprecated. You may still use this feature, but it will be
     removed in a future release of NixOS. You are encouraged to convert any
     httpd subservices you may have written to a full NixOS module.
    </para>
    <para>
     Most of the httpd subservices packaged with NixOS have been replaced with
     full NixOS modules including LimeSurvey, WordPress, and Zabbix. These
     modules can be enabled using the <option>services.limesurvey.enable</option>,
     <option>services.mediawiki.enable</option>, <option>services.wordpress.enable</option>,
     and <option>services.zabbixWeb.enable</option> options.
    </para>
   </listitem>
   <listitem>
    <para>
     The option <option>systemd.network.networks.&lt;name&gt;.routes.*.routeConfig.GatewayOnlink</option>
     was renamed to <option>systemd.network.networks.&lt;name&gt;.routes.*.routeConfig.GatewayOnLink</option>
     (capital <literal>L</literal>). This follows
     <link xlink:href="https://github.com/systemd/systemd/commit/9cb8c5593443d24c19e40bfd4fc06d672f8c554c">
      upstreams renaming
     </link> of the setting.
    </para>
   </listitem>
   <listitem>
    <para>
     As of this release the NixOps feature <literal>autoLuks</literal> is deprecated. It no longer works
     with our systemd version without manual intervention.
    </para>
    <para>
     Whenever the usage of the module is detected the evaluation will fail with a message
     explaining why and how to deal with the situation.
    </para>
    <para>
     A new knob named <literal>nixops.enableDeprecatedAutoLuks</literal>
     has been introduced to disable the eval failure and to acknowledge the notice was received and read.
     If you plan on using the feature please note that it might break with subsequent updates.
    </para>
    <para>
     Make sure you set the <literal>_netdev</literal> option for each of the file systems referring to block
     devices provided by the autoLuks module. Not doing this might render the system in a
     state where it doesn't boot anymore.
    </para>
    <para>
     If you are actively using the <literal>autoLuks</literal> module please let us know in
     <link xlink:href="https://github.com/NixOS/nixpkgs/issues/62211">issue #62211</link>.
    </para>
   </listitem>
   <listitem>
    <para>
     The setopt declarations will be evaluated at the end of <literal>/etc/zshrc</literal>, so any code in <xref linkend="opt-programs.zsh.interactiveShellInit" />,
     <xref linkend="opt-programs.zsh.loginShellInit" /> and <xref linkend="opt-programs.zsh.promptInit" /> may break if it relies on those options being set.
    </para>
   </listitem>
   <listitem>
    <para>
      The <literal>prometheus-nginx-exporter</literal> package now uses the offical exporter provided by NGINX Inc.
      Its metrics are differently structured and are incompatible to the old ones. For information about the metrics,
      have a look at the <link xlink:href="https://github.com/nginxinc/nginx-prometheus-exporter">official repo</link>.
    </para>
   </listitem>
   <listitem>
<<<<<<< HEAD
    <para>
     The <literal>shibboleth-sp</literal> package has been updated to version 3.
     It is largely backward compatible, for further information refer to the
     <link xlink:href="https://wiki.shibboleth.net/confluence/display/SP3/ReleaseNotes">release notes</link>
     and <link xlink:href="https://wiki.shibboleth.net/confluence/display/SP3/UpgradingFromV2">upgrade guide</link>.
    </para>
=======
     <para>
       Nodejs 8 is scheduled EOL under the lifetime of 19.09 and has been dropped.
     </para>
>>>>>>> 841e20e5
   </listitem>
  </itemizedlist>
 </section>

 <section xmlns="http://docbook.org/ns/docbook"
         xmlns:xlink="http://www.w3.org/1999/xlink"
         xmlns:xi="http://www.w3.org/2001/XInclude"
         version="5.0"
         xml:id="sec-release-19.09-notable-changes">
  <title>Other Notable Changes</title>

  <itemizedlist>
   <listitem>
    <para>
     The <option>documentation</option> module gained an option named
     <option>documentation.nixos.includeAllModules</option> which makes the
     generated <citerefentry>
     <refentrytitle>configuration.nix</refentrytitle>
     <manvolnum>5</manvolnum></citerefentry> manual page include all options
     from all NixOS modules included in a given
     <literal>configuration.nix</literal> configuration file. Currently, it is
     set to <literal>false</literal> by default as enabling it frequently
     prevents evaluation. But the plan is to eventually have it set to
     <literal>true</literal> by default. Please set it to
     <literal>true</literal> now in your <literal>configuration.nix</literal>
     and fix all the bugs it uncovers.
    </para>
   </listitem>
   <listitem>
    <para>
     The <literal>vlc</literal> package gained support for Chromecast
     streaming, enabled by default. TCP port 8010 must be open for it to work,
     so something like <literal>networking.firewall.allowedTCPPorts = [ 8010
     ];</literal> may be required in your configuration. Also consider enabling
     <link xlink:href="https://nixos.wiki/wiki/Accelerated_Video_Playback">
     Accelerated Video Playback</link> for better transcoding performance.
    </para>
   </listitem>
   <listitem>
    <para>
     The following changes apply if the <literal>stateVersion</literal> is
     changed to 19.09 or higher. For <literal>stateVersion = "19.03"</literal>
     or lower the old behavior is preserved.
    </para>
    <itemizedlist>
     <listitem>
      <para>
       <literal>solr.package</literal> defaults to
       <literal>pkgs.solr_8</literal>.
      </para>
     </listitem>
    </itemizedlist>
   </listitem>
   <listitem>
    <para>
     The <literal>hunspellDicts.fr-any</literal> dictionary now ships with <literal>fr_FR.{aff,dic}</literal>
     which is linked to <literal>fr-toutesvariantes.{aff,dic}</literal>.
    </para>
   </listitem>
   <listitem>
    <para>
     The <literal>mysql</literal> service now runs as <literal>mysql</literal>
     user. Previously, systemd did execute it as root, and mysql dropped privileges
     itself.
     This includes <literal>ExecStartPre=</literal> and
     <literal>ExecStartPost=</literal> phases.
     To accomplish that, runtime and data directory setup was delegated to
     RuntimeDirectory and tmpfiles.
    </para>
   </listitem>
   <listitem>
    <para>
     With the upgrade to systemd version 242 the <literal>systemd-timesyncd</literal>
     service is no longer using <literal>DynamicUser=yes</literal>. In order for the
     upgrade to work we rely on an activation script to move the state from the old
     to the new directory. The older directory (prior <literal>19.09</literal>) was
     <literal>/var/lib/private/systemd/timesync</literal>.
    </para>
    <para>
     As long as the <literal>system.config.stateVersion</literal> is below
     <literal>19.09</literal> the state folder will migrated to its proper location
     (<literal>/var/lib/systemd/timesync</literal>), if required.
    </para>
   </listitem>
   <listitem>
    <para>
     The package <literal>avahi</literal> is now built to look up service
     definitions from <literal>/etc/avahi/services</literal> instead of its
     output directory in the nix store. Accordingly the module
     <option>avahi</option> now supports custom service definitions via
     <option>services.avahi.extraServiceFiles</option>, which are then placed
     in the aforementioned directory. See <citerefentry>
     <refentrytitle>avahi.service</refentrytitle><manvolnum>5</manvolnum>
     </citerefentry> for more information on custom service definitions.
    </para>
   </listitem>
   <listitem>
    <para>
     Since version 0.1.19, <literal>cargo-vendor</literal> honors package
     includes that are specified in the <filename>Cargo.toml</filename>
     file of Rust crates. <literal>rustPlatform.buildRustPackage</literal> uses
     <literal>cargo-vendor</literal> to collect and build dependent crates.
     Since this change in <literal>cargo-vendor</literal> changes the set of
     vendored files for most Rust packages, the hash that use used to verify
     the dependencies, <literal>cargoSha256</literal>, also changes.
    </para>
    <para>
     The <literal>cargoSha256</literal> hashes of all in-tree derivations that
     use <literal>buildRustPackage</literal> have been updated to reflect this
     change. However, third-party derivations that use
     <literal>buildRustPackage</literal> may have to be updated as well.
    </para>
   </listitem>
   <listitem>
    <para>
     The <literal>consul</literal> package was upgraded past version <literal>1.5</literal>,
     so its deprecated legacy UI is no longer available.
    </para>
   </listitem>
   <listitem>
    <para>
     The default resample-method for PulseAudio has been changed from the upstream default <literal>speex-float-1</literal>
     to <literal>speex-float-5</literal>. Be aware that low-powered ARM-based and MIPS-based boards will struggle with this
     so you'll need to set <option>hardware.pulseaudio.daemon.config.resample-method</option> back to <literal>speex-float-1</literal>.
    </para>
   </listitem>
   <listitem>
    <para>
     The <literal>phabricator</literal> package and associated <literal>httpd.extraSubservice</literal>, as well as the
     <literal>phd</literal> service have been removed from nixpkgs due to lack of maintainer.
    </para>
   </listitem>
   <listitem>
    <para>
     The <literal>mercurial</literal> <literal>httpd.extraSubservice</literal> has been removed from nixpkgs due to lack of maintainer.
    </para>
   </listitem>
   <listitem>
    <para>
     The <literal>trac</literal> <literal>httpd.extraSubservice</literal> has been removed from nixpkgs because it was unmaintained.
    </para>
   </listitem>
   <listitem>
    <para>
     The <literal>foswiki</literal> package and associated <literal>httpd.extraSubservice</literal> have been removed
     from nixpkgs due to lack of maintainer.
    </para>
   </listitem>
   <listitem>
    <para>
     The <literal>tomcat-connector</literal> <literal>httpd.extraSubservice</literal> has been removed from nixpkgs.
    </para>
   </listitem>
   <listitem>
    <para>
     It's now possible to change configuration in
     <link linkend="opt-services.nextcloud.enable">services.nextcloud</link> after the initial deploy
     since all config parameters are persisted in an additional config file generated by the module.
     Previously core configuration like database parameters were set using their imperative
     installer after creating <literal>/var/lib/nextcloud</literal>.
    </para>
   </listitem>
  </itemizedlist>
 </section>
</section><|MERGE_RESOLUTION|>--- conflicted
+++ resolved
@@ -215,18 +215,15 @@
     </para>
    </listitem>
    <listitem>
-<<<<<<< HEAD
     <para>
      The <literal>shibboleth-sp</literal> package has been updated to version 3.
      It is largely backward compatible, for further information refer to the
      <link xlink:href="https://wiki.shibboleth.net/confluence/display/SP3/ReleaseNotes">release notes</link>
      and <link xlink:href="https://wiki.shibboleth.net/confluence/display/SP3/UpgradingFromV2">upgrade guide</link>.
     </para>
-=======
      <para>
        Nodejs 8 is scheduled EOL under the lifetime of 19.09 and has been dropped.
      </para>
->>>>>>> 841e20e5
    </listitem>
   </itemizedlist>
  </section>
